#!/usr/bin/env python
from __future__ import absolute_import
from __future__ import print_function

import argparse
import os
import sys
import yaml
import json
import h5py
import hls4ml

from shutil import copyfile

config_filename = 'hls4ml_config.yml'

hls4ml_description = """

        ╔╧╧╧╗────o
    hls ║ 4 ║ ml   - Machine learning inference in FPGAs
   o────╚╤╤╤╝
"""

def main():
    parser = argparse.ArgumentParser(description=hls4ml_description, formatter_class=argparse.RawDescriptionHelpFormatter)
    subparsers = parser.add_subparsers()
    
    config_parser = subparsers.add_parser('config', help='Create a conversion configuration file')
    convert_parser = subparsers.add_parser('convert', help='Convert Keras or ONNX model to HLS')
    build_parser = subparsers.add_parser('build', help='Build generated HLS project')
    report_parser = subparsers.add_parser('report', help='Show synthesis report of an HLS project')

    config_parser.add_argument('-m', '--model', help='Model file to convert (Keras .h5 or .json file, ONNX .onnx file, or TensorFlow .pb file)', default=None)
    config_parser.add_argument('-w', '--weights', help='Optional weights file (if Keras .json file is provided))', default=None)
    config_parser.add_argument('-b', '--backend', help='Backend to use (Vivado, Quartus, Catapult)', default='vivado')
    config_parser.add_argument('-p', '--project', help='Project name', default='myproject')
    config_parser.add_argument('-d', '--dir', help='Project output directory', default='my-hls-test')
    config_parser.add_argument('-f', '--fpga', help='FPGA part', default='xcku115-flvb2104-2-i')
    config_parser.add_argument('-bo', '--board', help='Board used.', default='pynq-z2')
    config_parser.add_argument('-ba', '--backend', help='Backend to use (Vivado, VivadoAccelerator)', default='Vivado')
    config_parser.add_argument('-c', '--clock', help='Clock frequency (ns)', type=int, default=5)
    config_parser.add_argument('-g', '--granularity', help='Granularity of configuration. One of "model", "type" or "name"', default='model')
    config_parser.add_argument('-x', '--precision', help='Default precision', default='ap_fixed<16,6>')
    config_parser.add_argument('-r', '--reuse-factor', help='Default reuse factor', type=int, default=1)
    config_parser.add_argument('-o', '--output', help='Output file name', default=None)
    config_parser.set_defaults(func=_config)
    
    convert_parser.add_argument('-c', '--config', help='Configuration file', default=None)
    convert_parser.set_defaults(func=_convert)
    
    build_parser.add_argument('-p', '--project', help='Project directory', default=None)
    build_parser.add_argument('-l', '--list-options', help='List available build options for a given project', action='store_true', default=False)
    build_parser.set_defaults(func=_build)
    
    report_parser.add_argument('-p', '--project', help='Project directory', default=None)
    report_parser.add_argument('-l', '--list-options', help='List available report options for a given project', action='store_true', default=False)
    report_parser.set_defaults(func=_report)

    parser.add_argument('--version', action='version', version='%(prog)s {version}'.format(version=hls4ml.__version__))

    args, extra_args = parser.parse_known_args()
    if hasattr(args, 'func'):
        args.func(args, extra_args)
    else:
        print(hls4ml_description)
        parser.print_usage()

def _config(args, extra_args):
    if args.model is None:
        print('Model file (-m or --model) must be provided.')
        sys.exit(1)
    
    config = hls4ml.utils.config.create_config(
<<<<<<< HEAD
        output_dir=args.dir,
        project_name=args.project,
        backend=args.backend,
        device=args.fpga,
=======
        backend=args.backend,
        output_dir=args.dir,
        project_name=args.project,
        part=args.fpga,
        board=args.board,
>>>>>>> 6ea1a1d8
        clock_period=args.clock
    )

    if args.model.endswith('.h5'):
        config['KerasH5'] = args.model

        with h5py.File(args.model, mode='r') as h5file:
            # Load the configuration from h5 using json's decode
            model_arch = h5file.attrs.get('model_config')
            if model_arch is None:
                print('No model found in the provided h5 file.')
                sys.exit(1)
            else:
                model_arch = json.loads(model_arch.decode('utf-8'))
            
            config['HLSConfig'] = hls4ml.utils.config_from_keras_model(
                model_arch,
                granularity=args.granularity,
                default_precision=args.precision,
                default_reuse_factor=args.reuse_factor
            )
    elif args.model.endswith('.json'):
        if args.weights is None:
            print('Weights file (-w or --weights) must be provided when parsing from JSON file.')
            sys.exit(1)
        config['KerasJson'] = args.model
        config['KerasH5'] = args.weights

        with open(args.model) as json_file:
            model_arch = json.load(json_file)
            config['HLSConfig'] = hls4ml.utils.config_from_keras_model(
                model_arch,
                granularity=args.granularity,
                default_precision=args.precision,
                default_reuse_factor=args.reuse_factor
            )
    elif args.model.endswith('.onnx'):
        print('Creating configuration for ONNX mdoels is not supported yet.')
        sys.exit(1)
    elif args.model.endswith('.pb'):
        print('Creating configuration for Tensorflow mdoels is not supported yet.')
        sys.exit(1)
    
    if args.output is not None:
        outname = args.output
        if not outname.endswith('.yml'):
            outname += '.yml'
        print('Writing config to {}'.format(outname))
        with open(outname, 'w') as outfile:
            yaml.dump(config, outfile, default_flow_style=False, sort_keys=False)
    else:
        print('Config output:')
        yaml.dump(config, sys.stdout, default_flow_style=False, sort_keys=False)

def _convert(args, extra_args):
    model = hls4ml.converters.convert_from_config(args.config)

    if model is not None:
        model.write()

def _build(args, extra_args):
    if args.project is None:
        print('Project directory (-p or --project) must be provided.')
        sys.exit(1)

    try:
        yamlConfig = hls4ml.converters.parse_yaml_config(args.project + '/' + config_filename)
    except:
        print('Project configuration file not found in "{}".'.format(args.project))
        sys.exit(1)

    backend_map = {}
    backend_map['vivado'] = _build_vivado
    backend_map['quartus'] = _build_quartus

    backend = yamlConfig.get('Backend')

    if backend.lower() in backend_map:
        backend_map[backend.lower()](args, extra_args)
    else:
        print('Backend {} does not support building projects.'.format(backend))

def _build_vivado(args, extra_args):
    vivado_parser = argparse.ArgumentParser(prog='hls4ml build -p {}'.format(args.project), add_help=False)
    vivado_parser.add_argument('-c', '--simulation', help='Run C simulation', action='store_true', default=False)
    vivado_parser.add_argument('-s', '--synthesis', help='Run C/RTL synthesis', action='store_true', default=False)
    vivado_parser.add_argument('-r', '--co-simulation', help='Run C/RTL co-simulation', action='store_true', default=False)
    vivado_parser.add_argument('-v', '--validation', help='Run C/RTL validation', action='store_true', default=False)
    vivado_parser.add_argument('-e', '--export', help='Export IP (implies -s)', action='store_true', default=False)
    vivado_parser.add_argument('-l', '--vivado-synthesis', help='Run Vivado synthesis (implies -s)', action='store_true', default=False)
    vivado_parser.add_argument('-a', '--all', help='Run C simulation, C/RTL synthesis, C/RTL co-simulation and Vivado synthesis', action='store_true')
    vivado_parser.add_argument('--reset', help='Remove any previous builds', action='store_true', default=False)

    if args.list_options:
        vivado_parser.print_help()
        sys.exit(0)

    vivado_args = vivado_parser.parse_args(extra_args)

    reset = int(vivado_args.reset)
    csim = int(vivado_args.simulation)
    synth = int(vivado_args.synthesis)
    cosim = int(vivado_args.co_simulation)
    validation = int(vivado_args.validation)
    export = int(vivado_args.export)
    vsynth = int(vivado_args.vivado_synthesis)
    if vivado_args.all:
        csim = synth = cosim = validation = export = vsynth = 1

    # Check if vivado_hls is available
    if 'linux' in sys.platform or 'darwin' in sys.platform:
<<<<<<< HEAD
        found = os.system('command -v vivado_hls > /dev/null')
        if found != 0:
            print('Vivado HLS installation not found. Make sure "vivado_hls" is on PATH.')
            sys.exit(1)

=======
        backend = yamlConfig.get('Backend', 'Vivado')
        if backend in ['Vivado', 'VivadoAccelerator']:
            found = os.system('command -v vivado_hls > /dev/null')
            if found != 0:
                print('Vivado HLS installation not found. Make sure "vivado_hls" is on PATH.')
                sys.exit(1)
        elif backend == 'Intel':
            raise NotImplementedError
        elif backend == 'Mentor':
            raise NotImplementedError
        else:
            raise Exception('Backend values can be [Vivado, Intel, Mentor, VivadoAccelerator]')
    
>>>>>>> 6ea1a1d8
    os.system('cd {dir} && vivado_hls -f build_prj.tcl "reset={reset} csim={csim} synth={synth} cosim={cosim} validation={validation} export={export} vsynth={vsynth}"'
        .format(dir=args.project, reset=reset, csim=csim, synth=synth, cosim=cosim, validation=validation, export=export, vsynth=vsynth))

def _build_quartus(args, extra_args):
    quartus_parser = argparse.ArgumentParser(prog='hls4ml build -p {}'.format(args.project), add_help=False)
    quartus_parser.add_argument('-s', '--synthesis', help='Compile project and run C/RTL synthesis', action='store_true', default=False)
    quartus_parser.add_argument('-q', '--quartus-synthesis', help='Run Quartus synthesis (implies -s)', action='store_true', default=False)
    quartus_parser.add_argument('-a', '--all', help='Run C simulation, C/RTL synthesis, Quartus synthesis', action='store_true')

    if args.list_options:
        quartus_parser.print_help()
        sys.exit(0)

    quartus_args = quartus_parser.parse_args(extra_args)

    synth = int(quartus_args.synthesis)
    qsynth = int(quartus_args.quartus_synthesis)
    if quartus_args.all:
        synth = qsynth = 1

    yamlConfig = hls4ml.converters.parse_yaml_config(args.project + '/' + config_filename)
    project_name = yamlConfig['ProjectName']

    curr_dir = os.getcwd()
    
    os.chdir(yamlConfig['OutputDir'])
    if synth:
        os.system('make {}-fpga'.format(project_name))
        os.system('./{}-fpga'.format(project_name))

    if qsynth:
        found = os.system('command -v quartus_sh > /dev/null')
        if found != 0:
            print('Quartus installation not found. Make sure "quartus_sh" is on PATH.')
            sys.exit(1)
        os.chdir(project_name + '-fpga.prj/quartus')
        os.system('quartus_sh --flow compile quartus_compile')
    
    os.chdir(curr_dir)

def _report(args, extra_args):
    if args.project is None:
        print('Project directory (-p or --project) must be provided.')
        sys.exit(1)
    
    try:
        yamlConfig = hls4ml.converters.parse_yaml_config(args.project + '/' + config_filename)
    except:
        print('Project configuration file not found in "{}".'.format(args.project))
        sys.exit(1)

    backend_map = {}
    backend_map['vivado'] = _report_vivado
    backend_map['quartus'] = _report_quartus

    backend = yamlConfig.get('Backend')

    if backend.lower() in backend_map:
        backend_map[backend.lower()](args, extra_args)
    else:
        print('Backend {} does not support reading reports.'.format(backend))

def _report_vivado(args, extra_args):
    vivado_parser = argparse.ArgumentParser(prog='hls4ml report -p {}'.format(args.project), add_help=False)
    vivado_parser.add_argument('-f', '--full', help='Show full report', action='store_true', default=False)

    if args.list_options:
        vivado_parser.print_help()
    else:
        vivado_args = vivado_parser.parse_args(extra_args)
        hls4ml.report.read_vivado_report(args.project, vivado_args.full)

def _report_quartus(args, extra_args):
    quartus_parser = argparse.ArgumentParser(prog='hls4ml report -p {}'.format(args.project), add_help=False)
    quartus_parser.add_argument('-b', '--open-browser', help='Open a web browser with the report', action='store_true', default=False)

    if args.list_options:
        quartus_parser.print_help()
    else:
        quartus_args = quartus_parser.parse_args(extra_args)
        hls4ml.report.read_quartus_report(args.project, quartus_args.open_browser)

if __name__== "__main__":
    main()<|MERGE_RESOLUTION|>--- conflicted
+++ resolved
@@ -71,18 +71,11 @@
         sys.exit(1)
     
     config = hls4ml.utils.config.create_config(
-<<<<<<< HEAD
-        output_dir=args.dir,
-        project_name=args.project,
-        backend=args.backend,
-        device=args.fpga,
-=======
         backend=args.backend,
         output_dir=args.dir,
         project_name=args.project,
         part=args.fpga,
         board=args.board,
->>>>>>> 6ea1a1d8
         clock_period=args.clock
     )
 
@@ -194,27 +187,11 @@
 
     # Check if vivado_hls is available
     if 'linux' in sys.platform or 'darwin' in sys.platform:
-<<<<<<< HEAD
         found = os.system('command -v vivado_hls > /dev/null')
         if found != 0:
             print('Vivado HLS installation not found. Make sure "vivado_hls" is on PATH.')
             sys.exit(1)
 
-=======
-        backend = yamlConfig.get('Backend', 'Vivado')
-        if backend in ['Vivado', 'VivadoAccelerator']:
-            found = os.system('command -v vivado_hls > /dev/null')
-            if found != 0:
-                print('Vivado HLS installation not found. Make sure "vivado_hls" is on PATH.')
-                sys.exit(1)
-        elif backend == 'Intel':
-            raise NotImplementedError
-        elif backend == 'Mentor':
-            raise NotImplementedError
-        else:
-            raise Exception('Backend values can be [Vivado, Intel, Mentor, VivadoAccelerator]')
-    
->>>>>>> 6ea1a1d8
     os.system('cd {dir} && vivado_hls -f build_prj.tcl "reset={reset} csim={csim} synth={synth} cosim={cosim} validation={validation} export={export} vsynth={vsynth}"'
         .format(dir=args.project, reset=reset, csim=csim, synth=synth, cosim=cosim, validation=validation, export=export, vsynth=vsynth))
 
