--- conflicted
+++ resolved
@@ -73,7 +73,6 @@
         cnn_layers = [Conv1D, Conv2D, SeparableConv1D, SeparableConv2D, DepthwiseConv2D, Pooling1D, Pooling2D]
         for layer in cnn_layers:
             attrs = self.attribute_map.get(layer, [])
-<<<<<<< HEAD
             attrs.append(
                 ChoiceAttribute(
                     'conv_implementation',
@@ -82,9 +81,6 @@
                     description=descriptions.conv_implementation,
                 )
             )
-=======
-            attrs.append(ChoiceAttribute('conv_implementation', choices=['LineBuffer', 'Encoded'], default='LineBuffer'))
->>>>>>> 2fc89414
             self.attribute_map[layer] = attrs
 
     def _register_flows(self):
