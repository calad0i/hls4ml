import os
import sys
from warnings import warn

import numpy as np

from hls4ml.backends import FPGABackend
from hls4ml.backends.fpga.fpga_types import APTypeConverter, HLSTypeConverter
from hls4ml.backends.vivado.vivado_types import VivadoArrayVariableConverter
from hls4ml.model.attributes import ChoiceAttribute, ConfigurableAttribute, TypeAttribute
from hls4ml.model.flow import register_flow
from hls4ml.model.layers import (
    GRU,
    LSTM,
    Conv1D,
    Conv2D,
    Dense,
    DepthwiseConv1D,
    DepthwiseConv2D,
    Embedding,
    GarNet,
    GarNetStack,
    Layer,
    Pooling1D,
    Pooling2D,
    SeparableConv1D,
    SeparableConv2D,
    SimpleRNN,
    Softmax,
)
from hls4ml.model.optimizer import get_backend_passes, layer_optimizer
from hls4ml.model.types import FixedPrecisionType, IntegerPrecisionType, NamedType, PackedType
from hls4ml.report import parse_vivado_report


class VivadoBackend(FPGABackend):
    def __init__(self):
        super().__init__('Vivado')
        self._register_layer_attributes()
        self._register_flows()

    def _register_layer_attributes(self):
        # Add RNN-specific attributes, recurrent_reuse_factor and static implementation
        rnn_layers = [
            SimpleRNN,
            LSTM,
            GRU,
        ]

        for layer in rnn_layers:
            attrs = self.attribute_map.get(layer, [])
            attrs.append(ConfigurableAttribute('recurrent_reuse_factor', default=1))
            attrs.append(ConfigurableAttribute('static', value_type=bool, default=True))
            attrs.append(ConfigurableAttribute('table_size', default=1024))
            attrs.append(TypeAttribute('table', default=FixedPrecisionType(18, 8)))
            self.attribute_map[layer] = attrs

        # Add ParallelizationFactor to Conv1D/2D
        pf_layers = [
            Conv1D,
            Conv2D,
        ]

        for layer in pf_layers:
            attrs = self.attribute_map.get(layer, [])
            attrs.append(ConfigurableAttribute('parallelization_factor', default=1))
            self.attribute_map[layer] = attrs

        # Add ConvImplementation to Convolution+Pooling layers
        cnn_layers = [Conv1D, Conv2D, SeparableConv1D, SeparableConv2D, DepthwiseConv2D, Pooling1D, Pooling2D]
        for layer in cnn_layers:
            attrs = self.attribute_map.get(layer, [])
            attrs.append(
                ChoiceAttribute('conv_implementation', choices=['LineBuffer', 'Encoded', 'Pointwise'], default='LineBuffer')
            )
            self.attribute_map[layer] = attrs

    def _register_flows(self):
        initializers = self._get_layer_initializers()
        init_flow = register_flow('init_layers', initializers, requires=['optimize'], backend=self.name)

        streaming_passes = [
            'vivado:reshape_stream',
            'vivado:clone_output',
            'vivado:insert_zero_padding_before_conv1d',
            'vivado:insert_zero_padding_before_conv2d',
            'vivado:broadcast_stream',
        ]
        streaming_flow = register_flow('streaming', streaming_passes, requires=[init_flow], backend=self.name)

        quantization_passes = [
            'vivado:merge_batch_norm_quantized_tanh',
            'vivado:quantize_dense_output',
            'fuse_consecutive_batch_normalization',
            'vivado:xnor_pooling',
        ]
        quantization_flow = register_flow('quantization', quantization_passes, requires=[init_flow], backend=self.name)

        optimization_passes = [
            'vivado:remove_final_reshape',
            'vivado:optimize_pointwise_conv',
            'vivado:inplace_parallel_reshape',
            'vivado:inplace_stream_flatten',
            'vivado:skip_softmax',
            'vivado:fix_softmax_table_size',
            'vivado:process_fixed_point_quantizer_layer',
            'infer_precision_types',
        ]
        optimization_flow = register_flow('optimize', optimization_passes, requires=[init_flow], backend=self.name)

        vivado_types = [
            'vivado:transform_types',
            'vivado:register_bram_weights',
            'vivado:generate_conv_streaming_instructions',
            'vivado:apply_resource_strategy',
            'vivado:generate_conv_im2col',
<<<<<<< HEAD
            'vivado:generate_pointwise_conv1_d',
=======
            'vivado:generate_unrolled_dense_resource',
            'vivado:set_pipeline_style',
>>>>>>> 25b08cff
        ]
        vivado_types_flow = register_flow('specific_types', vivado_types, requires=[init_flow], backend=self.name)

        templates = self._get_layer_templates()
        template_flow = register_flow('apply_templates', self._get_layer_templates, requires=[init_flow], backend=self.name)

        writer_passes = ['make_stamp', 'vivado:write_hls']
        self._writer_flow = register_flow('write', writer_passes, requires=['vivado:ip'], backend=self.name)

        fifo_depth_opt_passes = [
            'vivado:fifo_depth_optimization'
        ] + writer_passes  # After optimization, a new project will be written

        register_flow('fifo_depth_optimization', fifo_depth_opt_passes, requires=['vivado:ip'], backend=self.name)

        all_passes = get_backend_passes(self.name)

        extras = [
            # Ideally this should be empty
            opt_pass
            for opt_pass in all_passes
            if opt_pass
            not in initializers
            + streaming_passes
            + quantization_passes
            + optimization_passes
            + vivado_types
            + templates
            + writer_passes
            + fifo_depth_opt_passes
        ]

        if len(extras) > 0:
            for opt in extras:
                warn(f'WARNING: Optimizer "{opt}" is not part of any flow and will not be executed.')

        ip_flow_requirements = [
            'optimize',
            init_flow,
            streaming_flow,
            quantization_flow,
            optimization_flow,
            vivado_types_flow,
            template_flow,
        ]

        self._default_flow = register_flow('ip', None, requires=ip_flow_requirements, backend=self.name)

    def get_default_flow(self):
        return self._default_flow

    def get_writer_flow(self):
        return self._writer_flow

    def create_initial_config(
        self,
        part='xcvu13p-flga2577-2-e',
        clock_period=5,
        clock_uncertainty='12.5%',
        io_type='io_parallel',
        namespace=None,
        write_weights_txt=True,
        write_tar=False,
        **_,
    ):
        """Create initial configuration of the Vivado backend.

        Args:
            part (str, optional): The FPGA part to be used. Defaults to 'xcvu13p-flga2577-2-e'.
            clock_period (int, optional): The clock period. Defaults to 5.
            clock_uncertainty (str, optional): The clock uncertainty. Defaults to 12.5%.
            io_type (str, optional): Type of implementation used. One of
                'io_parallel' or 'io_stream'. Defaults to 'io_parallel'.
            namespace (str, optional): If defined, place all generated code within a namespace. Defaults to None.
            write_weights_txt (bool, optional): If True, writes weights to .txt files which speeds up compilation.
                Defaults to True.
            write_tar (bool, optional): If True, compresses the output directory into a .tar.gz file. Defaults to False.

        Returns:
            dict: initial configuration.
        """
        config = {}

        config['Part'] = part if part is not None else 'xcvu13p-flga2577-2-e'
        config['ClockPeriod'] = clock_period if clock_period is not None else 5
        config['ClockUncertainty'] = clock_uncertainty if clock_uncertainty is not None else '12.5%'
        config['IOType'] = io_type if io_type is not None else 'io_parallel'
        config['HLSConfig'] = {}
        config['WriterConfig'] = {
            'Namespace': namespace,
            'WriteWeightsTxt': write_weights_txt,
            'WriteTar': write_tar,
        }

        return config

    def build(
        self,
        model,
        reset=False,
        csim=True,
        synth=True,
        cosim=False,
        validation=False,
        export=False,
        vsynth=False,
        fifo_opt=False,
    ):
        if 'linux' in sys.platform:
            found = os.system('command -v vivado_hls > /dev/null')
            if found != 0:
                raise Exception('Vivado HLS installation not found. Make sure "vivado_hls" is on PATH.')

        curr_dir = os.getcwd()
        os.chdir(model.config.get_output_dir())
        vivado_cmd = (
            f'vivado_hls -f build_prj.tcl "reset={reset} '
            f'csim={csim} '
            f'synth={synth} '
            f'cosim={cosim} '
            f'validation={validation} '
            f'export={export} '
            f'vsynth={vsynth} '
            f'fifo_opt={fifo_opt}"'
        )
        os.system(vivado_cmd)
        os.chdir(curr_dir)

        return parse_vivado_report(model.config.get_output_dir())

    @layer_optimizer(Layer)
    def init_base_layer(self, layer):
        reuse_factor = layer.model.config.get_reuse_factor(layer)
        layer.set_attr('reuse_factor', reuse_factor)

        target_cycles = layer.model.config.get_target_cycles(layer)
        layer.set_attr('target_cycles', target_cycles)

    @layer_optimizer(Dense)
    def init_dense(self, layer):
        index_t = IntegerPrecisionType(width=1, signed=False)
        compression = layer.model.config.get_compression(layer)
        if layer.model.config.is_resource_strategy(layer):
            n_in, n_out = self.get_layer_mult_size(layer)
            self.set_target_reuse_factor(layer)
            self.set_closest_reuse_factor(layer, n_in, n_out)
            if compression:
                layer.set_attr('strategy', 'compressed')
                index_t = layer.get_weights('weight').type.index_precision
            else:
                layer.set_attr('strategy', 'resource')
        elif layer.model.config.get_strategy(layer).lower() == 'resource_unrolled':
            use_resource_instead = False
            if layer.get_attr('reuse_factor', 1) == 1:
                print(
                    f'Unrolled resource strategy cannot be combined with reuse factor 1 in layer "{layer.name}". '
                    'Using "resource" strategy instead.'
                )
                use_resource_instead = True
            n_in, n_out = self.get_layer_mult_size(layer)
            self.set_target_reuse_factor(layer)
            if use_resource_instead:
                self.set_closest_reuse_factor(layer, n_in, n_out)
                layer.set_attr('strategy', 'resource')
            else:
                self.set_closest_reuse_factor(layer, n_in, n_out, include_max_rf=False)
                layer.set_attr('strategy', 'resource_unrolled')
        else:
            layer.set_attr('strategy', 'latency')
        layer.set_attr('index_t', NamedType(f'layer{layer.index}_index', index_t))

    # TODO consolidate these functions into a single `init_conv`
    @layer_optimizer(Conv1D)
    def init_conv1d(self, layer):
        if len(layer.weights['weight'].data.shape) == 2:  # This can happen if we assign weights of Dense layer to 1x1 Conv1D
            layer.weights['weight'].data = np.expand_dims(layer.weights['weight'].data, axis=(0, 1))

        if layer.model.config.is_resource_strategy(layer):
            layer.set_attr('strategy', 'resource')
            n_in, n_out = self.get_layer_mult_size(layer)
            self.set_target_reuse_factor(layer)
            self.set_closest_reuse_factor(layer, n_in, n_out)
        elif layer.model.config.get_strategy(layer).lower() == 'resource_unrolled':
            use_resource_instead = False
            if layer.get_attr('reuse_factor', 1) == 1:
                print(
                    f'Unrolled resource strategy cannot be combined with reuse factor 1 in layer "{layer.name}".'
                    'Using "resource" strategy instead.'
                )
                use_resource_instead = True
            elif layer.model.config.get_config_value('IOType') == 'io_parallel':
                print(
                    f'Unrolled resource strategy cannot be combined with io_parallel in layer "{layer.name}". '
                    'Using "resource" strategy instead.'
                )
                use_resource_instead = True
            n_in, n_out = self.get_layer_mult_size(layer)
            self.set_target_reuse_factor(layer)
            if use_resource_instead:
                self.set_closest_reuse_factor(layer, n_in, n_out)
                layer.set_attr('strategy', 'resource')
            else:
                self.set_closest_reuse_factor(layer, n_in, n_out, include_max_rf=False)
                layer.set_attr('strategy', 'resource_unrolled')
        else:
            layer.set_attr('strategy', 'latency')

        out_width = layer.get_output_variable().shape[0]

        # Not overriding user parallelization factor, if already set and user has not specified a value
        user_pf = layer.model.config.get_layer_config_value(layer, 'ParallelizationFactor', None)
        layer_pf = layer.get_attr('parallelization_factor', None)
        chosen_pf = user_pf or layer_pf or 1
        if user_pf is not None and layer_pf is not None:
            if user_pf != layer_pf:
                warn(
                    f'For layer {layer.name}, parallelization factor of {layer_pf} is defined in the proxy-model, but is overridden by the user to {user_pf}.'  # noqa: E501
                )

        valid_pf = self.get_valid_conv_partition_splits(1, out_width)
        if chosen_pf not in valid_pf:
            closest_pf = self.get_closest_reuse_factor(valid_pf, chosen_pf)
            valid_pf_str = ','.join(map(str, valid_pf))
            print(
                f'WARNING: Invalid ParallelizationFactor={chosen_pf} in layer "{layer.name}".'
                f'Using ParallelizationFactor={closest_pf} instead. Valid ParallelizationFactor(s): {valid_pf_str}.'
            )
        else:
            closest_pf = chosen_pf
        layer.set_attr('n_partitions', out_width // closest_pf)
        layer.set_attr('parallelization_factor', closest_pf)

        layer.set_attr('implementation', layer.model.config.get_conv_implementation(layer).lower())

    @layer_optimizer(SeparableConv1D)
    def init_sepconv1d(self, layer):
        if layer.model.config.is_resource_strategy(layer):
            layer.set_attr('strategy', 'resource')
            n_in, n_out = self.get_layer_mult_size(layer)
            self.set_closest_reuse_factor(layer, n_in, n_out)
        else:
            layer.set_attr('strategy', 'latency')

        out_width = layer.get_output_variable().shape[0]
        chosen_pf = layer.model.config.get_layer_config_value(layer, 'ParallelizationFactor', 1)
        valid_pf = self.get_valid_conv_partition_splits(1, out_width)
        if chosen_pf not in valid_pf:
            closest_pf = self.get_closest_reuse_factor(valid_pf, chosen_pf)
            valid_pf_str = ','.join(map(str, valid_pf))
            print(
                f'WARNING: Invalid ParallelizationFactor={chosen_pf} in layer "{layer.name}".'
                f'Using ParallelizationFactor={closest_pf} instead. Valid ParallelizationFactor(s): {valid_pf_str}.'
            )
        else:
            closest_pf = chosen_pf
        layer.set_attr('n_partitions', out_width // closest_pf)

        layer.set_attr('implementation', layer.model.config.get_conv_implementation(layer).lower())

        # Set the output type of the depthwise phase
        dw_out_precision, _ = layer.model.config.get_precision(layer, 'dw_output')
        dw_out_name = layer.name + '_dw_out_t'
        if layer.model.config.get_config_value('IOType') == 'io_stream':
            dw_output_t = PackedType(dw_out_name, dw_out_precision, layer.get_attr('n_chan'), n_pack=1)
        else:
            dw_output_t = NamedType(dw_out_name, dw_out_precision)
        layer.set_attr('dw_output_t', dw_output_t)

    @layer_optimizer(DepthwiseConv1D)
    def init_depconv1d(self, layer):
        if layer.model.config.is_resource_strategy(layer):
            layer.set_attr('strategy', 'resource')
            n_in, n_out = self.get_layer_mult_size(layer)
            self.set_closest_reuse_factor(layer, n_in, n_out)
        else:
            layer.set_attr('strategy', 'latency')

        out_width = layer.get_output_variable().shape[0]
        chosen_pf = layer.model.config.get_layer_config_value(layer, 'ParallelizationFactor', 1)
        valid_pf = self.get_valid_conv_partition_splits(1, out_width)
        if chosen_pf not in valid_pf:
            closest_pf = self.get_closest_reuse_factor(valid_pf, chosen_pf)
            valid_pf_str = ','.join(map(str, valid_pf))
            print(
                f'WARNING: Invalid ParallelizationFactor={chosen_pf} in layer "{layer.name}".'
                f'Using ParallelizationFactor={closest_pf} instead. Valid ParallelizationFactor(s): {valid_pf_str}.'
            )
        else:
            closest_pf = chosen_pf
        layer.set_attr('n_partitions', out_width // closest_pf)

        layer.set_attr('implementation', layer.model.config.get_conv_implementation(layer).lower())

    @layer_optimizer(Conv2D)
    def init_conv2d(self, layer):
        if len(layer.weights['weight'].data.shape) == 2:  # This can happen if we assign weights of Dense layer to 1x1 Conv2D
            layer.weights['weight'].data = np.expand_dims(layer.weights['weight'].data, axis=(0, 1))

        if layer.model.config.is_resource_strategy(layer):
            layer.set_attr('strategy', 'resource')
            self.set_target_reuse_factor(layer)
            n_in, n_out = self.get_layer_mult_size(layer)
            self.set_closest_reuse_factor(layer, n_in, n_out)
        elif layer.model.config.get_strategy(layer).lower() == 'resource_unrolled':
            use_resource_instead = False
            if layer.get_attr('reuse_factor', 1) == 1:
                print(
                    f'Unrolled resource strategy cannot be combined with reuse factor 1 in layer "{layer.name}". '
                    'Using "resource" strategy instead.'
                )
                use_resource_instead = True
            elif layer.model.config.get_config_value('IOType') == 'io_parallel':
                print(
                    f'Unrolled resource strategy cannot be combined with io_parallel in layer "{layer.name}". '
                    'Using "resource" strategy instead.'
                )
                use_resource_instead = True
            n_in, n_out = self.get_layer_mult_size(layer)
            self.set_target_reuse_factor(layer)
            if use_resource_instead:
                self.set_closest_reuse_factor(layer, n_in, n_out)
                layer.set_attr('strategy', 'resource')
            else:
                self.set_closest_reuse_factor(layer, n_in, n_out, include_max_rf=False)
                layer.set_attr('strategy', 'resource_unrolled')
        else:
            layer.set_attr('strategy', 'latency')

        out_height = layer.get_output_variable().shape[0]
        out_width = layer.get_output_variable().shape[1]

        # Not overriding user parallelization factor, if already set and user has not specified a value
        user_pf = layer.model.config.get_layer_config_value(layer, 'ParallelizationFactor', None)
        layer_pf = layer.get_attr('parallelization_factor', None)
        chosen_pf = user_pf or layer_pf or 1
        if user_pf is not None and layer_pf is not None:
            if user_pf != layer_pf:
                warn(
                    f'For layer {layer.name}, parallelization factor of {layer_pf} is defined in the proxy-model, but is overridden by the user to {user_pf}.'  # noqa: E501
                )

        valid_pf = self.get_valid_conv_partition_splits(out_height, out_width)
        if chosen_pf not in valid_pf:
            closest_pf = self.get_closest_reuse_factor(valid_pf, chosen_pf)
            valid_pf_str = ','.join(map(str, valid_pf))
            print(
                f'WARNING: Invalid ParallelizationFactor={chosen_pf} in layer "{layer.name}".'
                f'Using ParallelizationFactor={closest_pf} instead. Valid ParallelizationFactor(s): {valid_pf_str}.'
            )
        else:
            closest_pf = chosen_pf
        layer.set_attr('n_partitions', out_height * out_width // closest_pf)
        layer.set_attr('parallelization_factor', closest_pf)

        layer.set_attr('implementation', layer.model.config.get_conv_implementation(layer).lower())

    @layer_optimizer(SeparableConv2D)
    def init_sepconv2d(self, layer):
        if layer.model.config.is_resource_strategy(layer):
            layer.set_attr('strategy', 'resource')
            n_in, n_out = self.get_layer_mult_size(layer)
            self.set_closest_reuse_factor(layer, n_in, n_out)
        else:
            layer.set_attr('strategy', 'latency')

        out_height = layer.get_output_variable().shape[0]
        out_width = layer.get_output_variable().shape[1]
        chosen_pf = layer.model.config.get_layer_config_value(layer, 'ParallelizationFactor', 1)
        valid_pf = self.get_valid_conv_partition_splits(out_height, out_width)
        if chosen_pf not in valid_pf:
            closest_pf = self.get_closest_reuse_factor(valid_pf, chosen_pf)
            valid_pf_str = ','.join(map(str, valid_pf))
            print(
                f'WARNING: Invalid ParallelizationFactor={chosen_pf} in layer "{layer.name}".'
                f'Using ParallelizationFactor={closest_pf} instead. Valid ParallelizationFactor(s): {valid_pf_str}.'
            )
        else:
            closest_pf = chosen_pf

        layer.set_attr('n_partitions', out_height * out_width // closest_pf)
        layer.set_attr('implementation', layer.model.config.get_conv_implementation(layer).lower())

        # Set the output type of the depthwise phase
        dw_out_precision, _ = layer.model.config.get_precision(layer, 'dw_output')
        dw_out_name = layer.name + '_dw_out_t'
        if layer.model.config.get_config_value('IOType') == 'io_stream':
            dw_output_t = PackedType(dw_out_name, dw_out_precision, layer.get_attr('n_chan'), n_pack=1)
        else:
            dw_output_t = NamedType(dw_out_name, dw_out_precision)
        layer.set_attr('dw_output_t', dw_output_t)

    @layer_optimizer(DepthwiseConv2D)
    def init_depconv2d(self, layer):
        if layer.model.config.is_resource_strategy(layer):
            layer.set_attr('strategy', 'resource')
            n_in, n_out = self.get_layer_mult_size(layer)
            self.set_closest_reuse_factor(layer, n_in, n_out)
        else:
            layer.set_attr('strategy', 'latency')

        out_height = layer.get_output_variable().shape[0]
        out_width = layer.get_output_variable().shape[1]
        chosen_pf = layer.model.config.get_layer_config_value(layer, 'ParallelizationFactor', 1)
        valid_pf = self.get_valid_conv_partition_splits(out_height, out_width)
        if chosen_pf not in valid_pf:
            closest_pf = self.get_closest_reuse_factor(valid_pf, chosen_pf)
            valid_pf_str = ','.join(map(str, valid_pf))
            print(
                f'WARNING: Invalid ParallelizationFactor={chosen_pf} in layer "{layer.name}".'
                f'Using ParallelizationFactor={closest_pf} instead. Valid ParallelizationFactor(s): {valid_pf_str}.'
            )
        else:
            closest_pf = chosen_pf
        layer.set_attr('n_partitions', out_height * out_width // closest_pf)

        layer.set_attr('implementation', layer.model.config.get_conv_implementation(layer).lower())

    @layer_optimizer(Pooling1D)
    def init_pooling1d(self, layer):
        layer.set_attr('implementation', layer.model.config.get_conv_implementation(layer).lower())

    @layer_optimizer(Pooling2D)
    def init_pooling2d(self, layer):
        layer.set_attr('implementation', layer.model.config.get_conv_implementation(layer).lower())

    @layer_optimizer(Softmax)
    def init_softmax(self, layer):
        if layer.model.config.get_config_value('IOType') == 'io_parallel':
            assert (
                len(layer.get_input_variable().shape) == 1
            ), 'Softmax with io_parallel strategy cannot be used on multidimensional tensors.'

    @layer_optimizer(Embedding)
    def init_embed(self, layer):
        if layer.attributes['n_in'] is None:
            raise Exception('Input length of Embedding layer must be specified.')

    @layer_optimizer(LSTM)
    def init_lstm(self, layer):
        # TODO Allow getting recurrent reuse factor from the config
        reuse_factor = layer.model.config.get_reuse_factor(layer)
        layer.set_attr('recurrent_reuse_factor', reuse_factor)

        if layer.model.config.is_resource_strategy(layer):
            n_in, n_out, n_in_recr, n_out_recr = self.get_layer_mult_size(layer)
            self.set_closest_reuse_factor(layer, n_in, n_out)
            self.set_closest_reuse_factor(layer, n_in_recr, n_out_recr, attribute='recurrent_reuse_factor')
            layer.set_attr('strategy', 'resource')
        elif layer.model.config.get_strategy(layer).lower() == 'resource_unrolled':
            use_resource_instead = False
            if layer.get_attr('reuse_factor', 1) == 1:
                print(
                    f'Unrolled resource strategy cannot be combined with reuse factor 1 in layer "{layer.name}". '
                    'Using "resource" strategy instead.'
                )
                use_resource_instead = True
            n_in, n_out, n_in_recr, n_out_recr = self.get_layer_mult_size(layer)
            if use_resource_instead:
                self.set_closest_reuse_factor(layer, n_in, n_out)
                self.set_closest_reuse_factor(layer, n_in_recr, n_out_recr, attribute='recurrent_reuse_factor')
                layer.set_attr('strategy', 'resource')
            else:
                self.set_closest_reuse_factor(layer, n_in, n_out, include_max_rf=False)
                self.set_closest_reuse_factor(
                    layer, n_in_recr, n_out_recr, attribute='recurrent_reuse_factor', include_max_rf=False
                )
                layer.set_attr('strategy', 'resource_unrolled')
        else:
            layer.set_attr('strategy', 'latency')

        layer.set_attr('index_t', NamedType(f'layer{layer.index}_index', IntegerPrecisionType(width=1, signed=False)))

    @layer_optimizer(GRU)
    def init_gru(self, layer):
        reuse_factor = layer.model.config.get_reuse_factor(layer)
        layer.set_attr('recurrent_reuse_factor', reuse_factor)

        if layer.model.config.is_resource_strategy(layer):
            n_in, n_out, n_in_recr, n_out_recr = self.get_layer_mult_size(layer)
            self.set_closest_reuse_factor(layer, n_in, n_out)
            self.set_closest_reuse_factor(layer, n_in_recr, n_out_recr, attribute='recurrent_reuse_factor')
            layer.set_attr('strategy', 'resource')
        elif layer.model.config.get_strategy(layer).lower() == 'resource_unrolled':
            use_resource_instead = False
            if layer.get_attr('reuse_factor', 1) == 1:
                print(
                    f'Unrolled resource strategy cannot be combined with reuse factor 1 in layer "{layer.name}". '
                    'Using "resource" strategy instead.'
                )
                use_resource_instead = True
            n_in, n_out, n_in_recr, n_out_recr = self.get_layer_mult_size(layer)
            if use_resource_instead:
                self.set_closest_reuse_factor(layer, n_in, n_out)
                self.set_closest_reuse_factor(layer, n_in_recr, n_out_recr, attribute='recurrent_reuse_factor')
                layer.set_attr('strategy', 'resource')
            else:
                self.set_closest_reuse_factor(layer, n_in, n_out, include_max_rf=False)
                self.set_closest_reuse_factor(
                    layer, n_in_recr, n_out_recr, attribute='recurrent_reuse_factor', include_max_rf=False
                )
                layer.set_attr('strategy', 'resource_unrolled')
        else:
            layer.set_attr('strategy', 'latency')

        layer.set_attr('index_t', NamedType(f'layer{layer.index}_index', IntegerPrecisionType(width=1, signed=False)))

    @layer_optimizer(GarNet)
    def init_garnet(self, layer):
        reuse_factor = layer.attributes['reuse_factor']

        var_converter = VivadoArrayVariableConverter(type_converter=HLSTypeConverter(precision_converter=APTypeConverter()))

        # A bit controversial but we are going to set the partitioning of the input here
        in_layer = layer.model.graph[layer.inputs[0]]
        in_var = layer.get_input_variable(layer.inputs[0])
        partition_factor = in_var.shape[1] * (in_var.shape[0] // reuse_factor)
        in_pragma = ('partition', 'cyclic', partition_factor)
        new_in_var = var_converter.convert(in_var, pragma=in_pragma)
        in_layer.set_attr(layer.inputs[0], new_in_var)

        if layer.attributes['collapse']:
            out_pragma = 'partition'
        else:
            partition_factor = layer._output_features * (layer.attributes['n_vertices'] // reuse_factor)
            out_pragma = ('partition', 'cyclic', partition_factor)

        out_name, out_var = next(iter(layer.variables.items()))
        new_out_var = var_converter.convert(out_var, pragma=out_pragma)

        layer.set_attr(out_name, new_out_var)

    @layer_optimizer(GarNetStack)
    def init_garnet_stack(self, layer):
        self.init_garnet(layer)

    def generate_pointwise_conv1d_fn(self, layer_idx, reuse_factor=1):
        """Generate a C++ function for a pointwise convolution layer.

        Args:
            layer_idx (int): Index of layer ('index' attribute).
            reuse_factor (int): Number of partitions to divide the input into.

        Returns:
            str: Generated C++ function
        """

        generated_code = (
            "template<class data_T, class res_T, typename CONFIG_T>\n"
            "class pointwise_conv_{index} : public PointwiseConv1D<data_T, res_T, CONFIG_T> {{\n"
            "  public:\n"
            "    static void pointwise_conv(\n"
            "                               data_T data[CONFIG_T::in_width * CONFIG_T::n_chan],\n"
            "                               res_T res[CONFIG_T::out_width * CONFIG_T::n_filt],\n"
            "                               typename CONFIG_T::weight_t weights[CONFIG_T::n_chan * CONFIG_T::n_filt],\n"
            "                               typename CONFIG_T::bias_t biases[CONFIG_T::n_filt]) {{\n"
            "        data_T data_tmp[CONFIG_T::reuse_factor][CONFIG_T::in_width * CONFIG_T::n_chan / CONFIG_T::reuse_factor];\n"  # noqa: E501
            "        #pragma HLS ARRAY_PARTITION variable=data_tmp complete dim=0\n"
            "        res_T res_tmp[CONFIG_T::reuse_factor][CONFIG_T::out_width * CONFIG_T::n_filt / CONFIG_T::reuse_factor];\n"  # noqa: E501
            "        #pragma HLS ARRAY_PARTITION variable=res_tmp complete dim=0\n\n"
            "    RFInputLoop:\n"
            "        for (int jj = 0; jj < CONFIG_T::reuse_factor; jj++) {{\n"
            "        #pragma HLS UNROLL\n"
            "        InnerInputLoop:\n"
            "            for (int ii = 0; ii < CONFIG_T::in_width * CONFIG_T::n_chan / CONFIG_T::reuse_factor; ii++) {{\n"
            "                #pragma HLS UNROLL\n"
            "                data_tmp[jj][ii] = data[jj * CONFIG_T::in_width * CONFIG_T::n_chan / CONFIG_T::reuse_factor + ii];\n"  # noqa: E501
            "            }}\n"
            "        }}\n\n"
        ).format(index=layer_idx)
        indent = "        "
        for i in range(reuse_factor):
            generated_code += indent
            generated_code += (
                f"pointwise_conv_1d_latency_cl<data_T, res_T, CONFIG_T>(data_tmp[{i}], res_tmp[{i}], weights, biases);\n"
            )

        generated_code += (
            "\n"
            "    RFOutputLoop:\n"
            "        for (int jj = 0; jj < CONFIG_T::reuse_factor; jj++) {\n"
            "        #pragma HLS UNROLL\n"
            "        InnerOutputLoop:\n"
            "            for (int ii = 0; ii < CONFIG_T::out_width * CONFIG_T::n_filt / CONFIG_T::reuse_factor; ii++) {\n"
            "                #pragma HLS UNROLL\n"
            "                res[jj * CONFIG_T::out_width * CONFIG_T::n_filt / CONFIG_T::reuse_factor + ii] = res_tmp[jj][ii];\n"  # noqa: E501
            "            }\n"
            "        }\n"
            "    }\n"
            "};\n"
        )

        return generated_code<|MERGE_RESOLUTION|>--- conflicted
+++ resolved
@@ -114,12 +114,9 @@
             'vivado:generate_conv_streaming_instructions',
             'vivado:apply_resource_strategy',
             'vivado:generate_conv_im2col',
-<<<<<<< HEAD
             'vivado:generate_pointwise_conv1_d',
-=======
             'vivado:generate_unrolled_dense_resource',
             'vivado:set_pipeline_style',
->>>>>>> 25b08cff
         ]
         vivado_types_flow = register_flow('specific_types', vivado_types, requires=[init_flow], backend=self.name)
 
