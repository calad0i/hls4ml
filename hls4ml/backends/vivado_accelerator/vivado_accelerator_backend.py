import os

from hls4ml.backends import VivadoBackend
from hls4ml.model.flow import register_flow
from hls4ml.report import parse_vivado_report

class VivadoAcceleratorBackend(VivadoBackend):
    def __init__(self):
        super(VivadoBackend, self).__init__(name='VivadoAccelerator')
        self._register_flows()

    def build(self, model, reset=False, csim=True, synth=True, cosim=False, validation=False, export=False, vsynth=False, fifo_opt=False, bitfile=False):
        # run the VivadoBackend build
<<<<<<< HEAD
        report = super().build(model, reset=reset, csim=csim, synth=synth, cosim=cosim, validation=validation, export=export, vsynth=vsynth, fifo_opt=fifo_opt)
=======
        report = super().build(model, reset=reset, csim=csim, synth=synth, cosim=cosim, validation=validation, export=export, vsynth=vsynth)
        # Get Config to view Board and Platform
        from hls4ml.backends import VivadoAcceleratorConfig
        vivado_accelerator_config=VivadoAcceleratorConfig(model.config, model.get_input_variables(),model.get_output_variables())
>>>>>>> 59ed8249
        # now make a bitfile
        if bitfile:
            if(vivado_accelerator_config.get_board().startswith('alveo')):
                self.make_xclbin(model,vivado_accelerator_config.get_platform())       
            else:
                curr_dir = os.getcwd()
                os.chdir(model.config.get_output_dir())
                try:
                    os.system('vivado -mode batch -source design.tcl')
                except:
                    print("Something went wrong, check the Vivado logs")
                os.chdir(curr_dir)

        return parse_vivado_report(model.config.get_output_dir())

    def make_xclbin(self,model, platform='xilinx_u250_xdma_201830_2'):
        """

        Parameters
        ----------
        - model : compiled and built hls_model.
        - platform : development Target Platform, must be installed first. On the host machine is required only the
                     deployment target platform, both can be found on the Getting Started section of the Alveo card.
        """
        curr_dir = os.getcwd()
        abs_path_dir=os.path.abspath(model.config.get_output_dir())
        os.chdir(abs_path_dir)
        os.makedirs('xo_files', exist_ok=True)
        try:
            os.system('vivado -mode batch -source design.tcl')
        except:
            print("Something went wrong, check the Vivado logs")
        project_name=model.config.get_project_name()
        ip_repo_path = abs_path_dir + '/'+project_name+'_prj'+'/solution1/impl/ip'
        os.makedirs('xclbin_files', exist_ok=True)
        os.chdir(abs_path_dir + '/xclbin_files')
        # TODO Add other platforms
        vitis_cmd = "v++ -t hw --platform " + platform + " --link ../xo_files/"+project_name+"_kernel.xo -o'"+project_name+"_kernel.xclbin' --user_ip_repo_paths " + ip_repo_path
        try:
            os.system(vitis_cmd)
        except:
            print("Something went wrong, check the Vitis/Vivado logs")
        os.chdir(curr_dir)

    def create_initial_config(self, board='pynq-z2', part=None, clock_period=5, io_type='io_parallel', interface='axi_stream',
                              driver='python', input_type='float', output_type='float',platform='xilinx_u250_xdma_201830_2'):
        '''
        Create initial accelerator config with default parameters
        Args:
            board: one of the keys defined in supported_boards.json
            clock_period: clock period passed to hls project
            io_type: io_parallel or io_stream
            interface: `axi_stream`: generate hardware designs and drivers which exploit axi stream channels.
                       `axi_master`: generate hardware designs and drivers which exploit axi master channels.
                       `axi_lite` : generate hardware designs and drivers which exploit axi lite channels. (Don't use it
                       to exchange large amount of data)
            driver: `python`: generates the python driver to use the accelerator in the PYNQ stack.
                    `c`: generates the c driver to use the accelerator bare-metal.
            input_type: the wrapper input precision. Can be `float` or an `ap_type`. Note: VivadoAcceleratorBackend
                             will round the number of bits used to the next power-of-2 value.
            output_type: the wrapper output precision. Can be `float` or an `ap_type`. Note:
                              VivadoAcceleratorBackend will round the number of bits used to the next power-of-2 value.
            platform: development target platform 

        Returns:
            populated config
        '''
        board = board if board is not None else 'pynq-z2'
        config = super(VivadoAcceleratorBackend, self).create_initial_config(part, clock_period, io_type)
        config['AcceleratorConfig'] = {}
        config['AcceleratorConfig']['Board'] = board
        config['AcceleratorConfig']['Interface'] = interface  # axi_stream, axi_master, axi_lite
        config['AcceleratorConfig']['Driver'] = driver
        config['AcceleratorConfig']['Precision'] = {}
        config['AcceleratorConfig']['Precision']['Input'] = {}
        config['AcceleratorConfig']['Precision']['Output'] = {}
        config['AcceleratorConfig']['Precision']['Input'] = input_type  # float, double or ap_fixed<a,b>
        config['AcceleratorConfig']['Precision']['Output'] = output_type  # float, double or ap_fixed<a,b>
        if board.startswith('alveo'):
            config['AcceleratorConfig']['Platform'] = platform  

        return config

    def get_default_flow(self):
        return self._default_flow

    def get_writer_flow(self):
        return self._writer_flow

    def _register_flows(self):
        vivado_writer = ['vivado:write']
        vivado_accel_writer = ['vivadoaccelerator:write_hls']
        self._writer_flow = register_flow('write', vivado_accel_writer, requires=vivado_writer, backend=self.name)
        self._default_flow = 'vivado:ip'

        fifo_depth_opt_passes = [
            'vivadoaccelerator:fifo_depth_optimization'
        ]

        register_flow('fifo_depth_optimization', fifo_depth_opt_passes, requires=['vivado:ip'], backend=self.name)
<|MERGE_RESOLUTION|>--- conflicted
+++ resolved
@@ -11,14 +11,10 @@
 
     def build(self, model, reset=False, csim=True, synth=True, cosim=False, validation=False, export=False, vsynth=False, fifo_opt=False, bitfile=False):
         # run the VivadoBackend build
-<<<<<<< HEAD
         report = super().build(model, reset=reset, csim=csim, synth=synth, cosim=cosim, validation=validation, export=export, vsynth=vsynth, fifo_opt=fifo_opt)
-=======
-        report = super().build(model, reset=reset, csim=csim, synth=synth, cosim=cosim, validation=validation, export=export, vsynth=vsynth)
         # Get Config to view Board and Platform
         from hls4ml.backends import VivadoAcceleratorConfig
         vivado_accelerator_config=VivadoAcceleratorConfig(model.config, model.get_input_variables(),model.get_output_variables())
->>>>>>> 59ed8249
         # now make a bitfile
         if bitfile:
             if(vivado_accelerator_config.get_board().startswith('alveo')):
