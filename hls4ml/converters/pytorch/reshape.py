--- conflicted
+++ resolved
@@ -28,7 +28,6 @@
 
     return layer, output_shape
 
-<<<<<<< HEAD
 @pytorch_handler('squeeze')
 def parse_squeeze_layer(operation, layer_name, input_names, input_shapes, node, class_object, data_reader, config):
     assert operation == 'squeeze'
@@ -60,18 +59,7 @@
 @pytorch_handler('unsqueeze')
 def parse_unsqueeze_layer(operation, layer_name, input_names, input_shapes, node, class_object, data_reader, config):
     assert operation == 'unsqueeze'
-=======
-
-@pytorch_handler('Flatten')
-def parse_flatten_layer(operation, layer_name, input_names, input_shapes, node, class_object, data_reader, config):
-    assert operation == 'Flatten'
->>>>>>> 3d227e5d
-
-    layer = {}
-    layer['class_name'] = 'Reshape'
-    layer['name'] = layer_name
-<<<<<<< HEAD
-
+    
     # Unlike in 'squeeze' in 'unsqueeze', dim argument must exist
     output_shape = [i for i in input_shapes[0]]
     if len(node.args) > 1:  # Specified as unsqueeze(x, n)
@@ -84,8 +72,15 @@
 
     layer['target_shape'] = output_shape.copy()
     if layer['target_shape'][0] is None:
-        del layer['target_shape'][0]
-=======
+        del layer['target_shape'][0]    
+
+@pytorch_handler('Flatten')
+def parse_flatten_layer(operation, layer_name, input_names, input_shapes, node, class_object, data_reader, config):
+    assert operation == 'Flatten'
+
+    layer = {}
+    layer['class_name'] = 'Reshape'
+    layer['name'] = layer_name
     layer['inputs'] = input_names
 
     start_dim = class_object.start_dim
@@ -99,6 +94,5 @@
         input_shapes[0][0:start_dim] + [np.prod(input_shapes[0][start_dim:end_dim])] + input_shapes[0][end_dim:]
     )
     output_shape = layer['target_shape']
->>>>>>> 3d227e5d
 
     return layer, output_shape