--- conflicted
+++ resolved
@@ -50,16 +50,6 @@
     return layer, output_shape
 
 
-<<<<<<< HEAD
-@keras_handler('QSimpleRNN', 'QLSTM', 'QGRU')
-def parse_qrnn_layer(keras_layer, input_names, input_shapes, data_reader):
-    assert keras_layer['class_name'] in ['QSimpleRNN', 'QLSTM', 'QGRU']
-
-    layer, output_shape = parse_rnn_layer(keras_layer, input_names, input_shapes, data_reader)
-
-    layer['weight_quantizer'] = get_quantizer_from_config(keras_layer, 'kernel')
-    layer['recurrent_quantizer'] = get_quantizer_from_config(keras_layer, 'recurrent')
-=======
 @keras_handler('QDepthwiseConv2D')
 def parse_qdepthwiseqconv_layer(keras_layer, input_names, input_shapes, data_reader):
     layer, output_shape = parse_conv2d_layer(keras_layer, input_names, input_shapes, data_reader)
@@ -86,7 +76,23 @@
     layer['depthwise_quantizer'] = get_quantizer_from_config(keras_layer, 'depthwise')
     layer['pointwise_quantizer'] = get_quantizer_from_config(keras_layer, 'pointwise')
 
->>>>>>> b67e730d
+    if keras_layer['config']['bias_quantizer'] is not None:
+        layer['bias_quantizer'] = get_quantizer_from_config(keras_layer, 'bias')
+    else:
+        layer['bias_quantizer'] = None
+
+    return layer, output_shape
+
+
+@keras_handler('QSimpleRNN', 'QLSTM', 'QGRU')
+def parse_qrnn_layer(keras_layer, input_names, input_shapes, data_reader):
+    assert keras_layer['class_name'] in ['QSimpleRNN', 'QLSTM', 'QGRU']
+
+    layer, output_shape = parse_rnn_layer(keras_layer, input_names, input_shapes, data_reader)
+
+    layer['weight_quantizer'] = get_quantizer_from_config(keras_layer, 'kernel')
+    layer['recurrent_quantizer'] = get_quantizer_from_config(keras_layer, 'recurrent')
+
     if keras_layer['config']['bias_quantizer'] is not None:
         layer['bias_quantizer'] = get_quantizer_from_config(keras_layer, 'bias')
     else:
