--- conflicted
+++ resolved
@@ -41,12 +41,8 @@
     typename CONFIG_T::weight_t  weights[CONFIG_T::n_in*CONFIG_T::n_out],
     typename CONFIG_T::bias_t    biases[CONFIG_T::n_out])
 {
-<<<<<<< HEAD
+    #pragma HLS inline
     if (CONFIG_T::strategy == nnet::latency) {
-=======
-    #pragma HLS inline
-    if (CONFIG_T::strategy == latency) {
->>>>>>> c4025b76
         dense_latency<data_T, res_T, CONFIG_T>(data, res, weights, biases);
     } else {
         dense_resource<data_T, res_T, CONFIG_T>(data, res, weights, biases);
