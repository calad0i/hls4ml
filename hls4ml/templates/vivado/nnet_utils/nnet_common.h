//
//    rfnoc-hls-neuralnet: Vivado HLS code for neural-net building blocks
//
//    Copyright (C) 2017 EJ Kreinar
//
//    This program is free software: you can redistribute it and/or modify
//    it under the terms of the GNU General Public License as published by
//    the Free Software Foundation, either version 3 of the License, or
//    (at your option) any later version.
//
//    This program is distributed in the hope that it will be useful,
//    but WITHOUT ANY WARRANTY; without even the implied warranty of
//    MERCHANTABILITY or FITNESS FOR A PARTICULAR PURPOSE.  See the
//    GNU General Public License for more details.
//
//    You should have received a copy of the GNU General Public License
//    along with this program.  If not, see <http://www.gnu.org/licenses/>.
//

#ifndef NNET_COMMON_H_
#define NNET_COMMON_H_

#include "ap_fixed.h"

// This is a substitute for "ceil(n/(float)d)".
#define DIV_ROUNDUP(n,d) ((n + d - 1) / d)
#define MIN(n,d) (n > d ? d : n)

namespace nnet {

// Common type definitions
enum io_type {io_parallel = 0, io_serial, io_stream};
enum strategy { latency, resource };

 /* ---
  * Balanced tree reduce implementation.
  * For use in scenarios where Vivado cannot expression balance
  * Reduces an array of inputs to a single value using the template binary operator 'Op',
  * for example summing all elements with Op_add, or finding the maximum with Op_max
  * Use only when the input array is fully unrolled. Or, slice out a fully unrolled section
  * before applying and accumulate the result over the rolled dimension.
  * --- */
 template<class T, int N, class Op>
 T reduce(T* x, Op op){
	static constexpr int leftN = pow2(floorlog2(N - 1)) > 0 ? pow2(floorlog2(N - 1)) : 0;
	static constexpr int rightN = N - leftN > 0 ? N - leftN : 0;
	if(N == 1){
		return x[0];
	}else if(N == 2){
		return op(x[0],x[1]);
	}else{
		T left[leftN];
		T right[rightN];
		#pragma HLS array_partition variable=left complete
		#pragma HLS array_partition variable=right complete
<<<<<<< HEAD
		for(int i = 0; i < leftN; i++){
            #pragma HLS unroll
			left[i] = x[i];
		}
		for(int i = 0; i < rightN; i++){
            #pragma HLS unroll
=======
		ReduceLeft: for(int i = 0; i < leftN; i++){
			left[i] = x[i];
		}
		ReduceRight: for(int i = 0; i < rightN; i++){
>>>>>>> f31b52fc
			right[i] = x[i+leftN];
		}
		return op(reduce<T,leftN,Op>(left, op), reduce<T,rightN,Op>(right, op));
	}
 }

 template<class T>
 class Op_add{
 public:
	 T operator()(T a, T b){
		 return a + b;
	 }
 };

 template<class T>
 class Op_and{
 public:
	 T operator()(T a, T b){
		 return a && b;
	 }
 };

 template<class T>
 class Op_or{
 public:
	 T operator()(T a, T b){
		 return a || b;
	 }
 };

 template<class T>
 class Op_max{
 public:
     T operator()(T a, T b){
        return a >= b ? a : b;
     }
 };

 template<class T>
 class Op_min{
 public:
     T operator()(T a, T b){
        return a <= b ? a : b;
     }
 };

}

#endif<|MERGE_RESOLUTION|>--- conflicted
+++ resolved
@@ -53,19 +53,10 @@
 		T right[rightN];
 		#pragma HLS array_partition variable=left complete
 		#pragma HLS array_partition variable=right complete
-<<<<<<< HEAD
-		for(int i = 0; i < leftN; i++){
-            #pragma HLS unroll
-			left[i] = x[i];
-		}
-		for(int i = 0; i < rightN; i++){
-            #pragma HLS unroll
-=======
 		ReduceLeft: for(int i = 0; i < leftN; i++){
 			left[i] = x[i];
 		}
 		ReduceRight: for(int i = 0; i < rightN; i++){
->>>>>>> f31b52fc
 			right[i] = x[i+leftN];
 		}
 		return op(reduce<T,leftN,Op>(left, op), reduce<T,rightN,Op>(right, op));
