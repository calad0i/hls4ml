import numpy as np
import math
from bisect import bisect_left
from queue import Queue
from collections.abc import Iterable

from hls4ml.templates.templates import Backend

dense_config_template = """struct config{index} : nnet::dense_config {{
    static const unsigned n_in = {n_in};
    static const unsigned n_out = {n_out};
    static const unsigned io_type = nnet::{iotype};
    static const unsigned strategy = nnet::{strategy};
    static const unsigned reuse_factor = {reuse};
    static const unsigned n_zeros = {nzeros};
    static const unsigned n_nonzeros = {nonzeros};
    static const bool store_weights_in_bram = false;
    typedef {accum_t} accum_t;
    typedef {bias_t} bias_t;
    typedef {weight_t} weight_t;
    typedef {index_t} index_t;
    template<class x_T, class y_T, class res_T>
    using product = nnet::product::{product_type}<x_T, y_T, res_T>;
}};\n"""

batchnorm_config_template = """struct config{index} : nnet::batchnorm_config {{
    static const unsigned n_in = {n_in};
    static const unsigned n_filt = {n_filt};
    static const unsigned io_type = nnet::{iotype};
    static const unsigned reuse_factor = {reuse};
    static const bool store_weights_in_bram = false;
    typedef {bias_t} bias_t;
    typedef {scale_t} scale_t;
    template<class x_T, class y_T, class res_T>
    using product = nnet::product::{product_type}<x_T, y_T, res_T>;
}};\n"""

conv1d_config_template = """struct config{index} : nnet::conv1d_config {{
    static const unsigned pad_left = {pad_left};
    static const unsigned pad_right = {pad_right};
    static const unsigned in_width = {in_width};
    static const unsigned n_chan = {n_chan};
    static const unsigned filt_width = {filt_width};
    static const unsigned kernel_size = filt_width;
    static const unsigned n_filt = {n_filt};
    static const unsigned stride_width = {stride_width};
    static const unsigned dilation = {dilation};
    static const unsigned out_width = {out_width};
    static const unsigned reuse_factor = {reuse};
    static const unsigned n_zeros = {nzeros};
    static const bool store_weights_in_bram = false;
    static const unsigned strategy = nnet::{strategy};
    static const unsigned min_width = {min_width};
    static const ap_uint<filt_width> pixels[min_width];
    typedef {accum_t} accum_t;
    typedef {bias_t} bias_t;
    typedef {weight_t} weight_t;
    typedef {config_t} mult_config;
}};
const ap_uint<config{index}::filt_width> config{index}::pixels[] = {{{instructions}}};\n"""

conv_mult_config_template = """struct config{index}_mult : nnet::dense_config {{
    static const unsigned n_in = {n_in};
    static const unsigned n_out = {n_out};
    static const unsigned reuse_factor = {reuse};
    typedef {accum_t} accum_t;
    typedef {bias_t} bias_t;
    typedef {weight_t} weight_t;
    static const nnet::product_type product_type = nnet::product_type::{product_type};
}};\n"""

conv2d_config_template = """struct config{index} : nnet::conv2d_config {{
    static const unsigned pad_top = {pad_top};
    static const unsigned pad_bottom = {pad_bottom};
    static const unsigned pad_left = {pad_left};
    static const unsigned pad_right = {pad_right};
    static const unsigned in_height = {in_height};
    static const unsigned in_width = {in_width};
    static const unsigned n_chan = {n_chan};
    static const unsigned filt_height = {filt_height};
    static const unsigned filt_width = {filt_width};
    static const unsigned kernel_size = filt_height * filt_width;
    static const unsigned n_filt = {n_filt};
    static const unsigned stride_height = {stride_height};
    static const unsigned stride_width = {stride_width};
    static const unsigned out_height = {out_height};
    static const unsigned out_width = {out_width};
    static const unsigned reuse_factor = {reuse};
    static const unsigned n_zeros = {nzeros};
    static const bool store_weights_in_bram = false;
    static const unsigned strategy = nnet::{strategy};
    static const unsigned min_height = {min_height};
    static const unsigned min_width = {min_width};
    static const ap_uint<filt_height * filt_width> pixels[min_height * min_width];
    typedef {accum_t} accum_t;
    typedef {bias_t} bias_t;
    typedef {weight_t} weight_t;
    typedef {config_t} mult_config;
}};
const ap_uint<config{index}::filt_height * config{index}::filt_width> config{index}::pixels[] = {{{instructions}}};\n"""

sepconv_config_template = """struct config{index} {{
    typedef {depthwise_config} depthwise_config;
    typedef {pointwise_config} pointwise_config;
}};\n"""

activ_config_template = """struct {type}_config{index} : nnet::activ_config {{
    static const unsigned n_in = {n_in};
    static const unsigned table_size = {table_size};
    static const unsigned io_type = nnet::{iotype};
    static const unsigned reuse_factor = {reuse};
    typedef {table_t} table_t;
}};\n"""

softmax_config_template = """struct {type}_config{index} : nnet::activ_config {{
    static const unsigned n_in = {n_in};
    static const unsigned table_size = {table_size};
    static const unsigned io_type = nnet::{iotype};
    static const unsigned reuse_factor = {reuse};
    static const nnet::softmax_implementation implementation = nnet::softmax_implementation::{implementation};
    typedef {exp_table_t} exp_table_t;
    typedef {inv_table_t} inv_table_t;
}};\n"""

pooling1d_config_template = """struct config{index} : nnet::pooling1d_config {{
    static const unsigned n_in = {n_in};
    static const unsigned n_out = {n_out};
    static const unsigned n_filt = {n_filt};
    static const unsigned pool_width = {pool_width};
    static const unsigned pad_left = {pad_left};
    static const unsigned pad_right = {pad_right};
    static const unsigned stride_width = {stride_width};
    static const nnet::Pool_Op pool_op = nnet::{pool_op};
}};\n"""

pooling2d_config_template = """struct config{index} : nnet::pooling2d_config {{
    static const unsigned in_height = {in_height};
    static const unsigned in_width = {in_width};
    static const unsigned n_filt = {n_filt};
    static const unsigned stride_height = {stride_height};
    static const unsigned stride_width = {stride_width};
    static const unsigned pool_height = {pool_height};
    static const unsigned pool_width = {pool_width};
    static const unsigned out_height = {out_height};
    static const unsigned out_width = {out_width};
    static const unsigned pad_top = {pad_top};
    static const unsigned pad_bottom = {pad_bottom};
    static const unsigned pad_left = {pad_left};
    static const unsigned pad_right = {pad_right};
    static const nnet::Pool_Op pool_op = nnet::{pool_op};
    static const unsigned reuse = {reuse};
}};\n"""

global_pooling1d_config_template = """struct config{index} : nnet::pooling1d_config {{
    static const unsigned n_in = {n_in};
    static const unsigned n_out = {n_out};
    static const unsigned pad_left = {pad_left};
    static const unsigned pad_right = {pad_right};
    static const unsigned stride = {stride};
    static const nnet::Pool_Op pool_op = nnet::{pool_op};
}};\n"""

global_pooling2d_config_template = """struct config{index} : nnet::pooling2d_config {{
    static const unsigned in_height = {in_height};
    static const unsigned in_width = {in_width};
    static const unsigned n_filt = {n_filt};
    static const nnet::Pool_Op pool_op = nnet::{pool_op};
    static const unsigned reuse = {reuse};
}};\n"""

zeropad1d_config_template = """struct config{index} : nnet::padding1d_config {{
    static const unsigned in_width = {in_width};
    static const unsigned n_chan = {n_chan};
    static const unsigned out_width = {out_width};
    static const unsigned pad_left = {pad_left};
    static const unsigned pad_right = {pad_right};
}};\n"""

zeropad2d_config_template = """struct config{index} : nnet::padding2d_config {{
    static const unsigned in_height = {in_height};
    static const unsigned in_width = {in_width};
    static const unsigned n_chan = {n_chan};
    static const unsigned out_height = {out_height};
    static const unsigned out_width = {out_width};
    static const unsigned pad_top = {pad_top};
    static const unsigned pad_bottom = {pad_bottom};
    static const unsigned pad_left = {pad_left};
    static const unsigned pad_right = {pad_right};
}};\n"""

merge_config_template = """struct config{index} : nnet::merge_config {{
    static const unsigned n_elem = {n_elem};
}};\n"""

dot_config_template = """struct config{index} : nnet::dot_config {{
    static const unsigned n_in = {n_in};
    static const unsigned n_out = {n_out};
    static const unsigned reuse_factor = {reuse};
    typedef {accum_t} accum_t;
}};\n"""

concat_config_template = """struct config{index} : nnet::concat_config {{
    static const unsigned n_elem1_0 = {n_elem1_0};
    static const unsigned n_elem1_1 = {n_elem1_1};
    static const unsigned n_elem1_2 = {n_elem1_2};
    static const unsigned n_elem2_0 = {n_elem2_0};
    static const unsigned n_elem2_1 = {n_elem2_1};
    static const unsigned n_elem2_2 = {n_elem2_2};

    static const unsigned axis = {axis};
}};\n"""

resize_config_template = """struct config{index} : nnet::resize_config {{
    static const unsigned height = {in_height};
    static const unsigned width = {in_width};
    static const unsigned n_chan = {n_chan};
    static const unsigned new_height = {out_height};
    static const unsigned new_width = {out_width};
}};\n"""

transpose_config_template = """struct config{index} : nnet::transpose_config {{
    static const unsigned depth = {depth};
    static const unsigned height = {height};
    static const unsigned width = {width};
    static const unsigned perm[3] = {{{perm_str}}};
}};\n"""

garnet_common_config_template = """
    static const unsigned n_vertices = {n_vertices};
    static const unsigned n_vertices_width = {n_vertices_width};
    static const unsigned n_in_features = {n_in_features};
    static const unsigned distance_width = {distance_width};
    static const unsigned output_collapse = {collapse_type};
    static const bool mean_by_nvert = {mean_by_nvert};

    typedef {norm_t} norm_t;
    typedef ap_fixed<{distance_width}, {distance_nint}, AP_TRN, AP_SAT> distance_t;
    typedef {edge_weight_t} edge_weight_t;
    typedef {edge_weight_aggr_t} edge_weight_aggr_t;
    typedef {aggr_t} aggr_t;
    typedef {output_t} output_t;

    static const unsigned reuse_factor = {reuse};
    static const unsigned log2_reuse_factor = {log2_reuse};
"""

garnet_config_template = """struct config{index} : nnet::garnet_config {{"""
garnet_config_template += garnet_common_config_template
garnet_config_template += """
    static const unsigned n_propagate = {n_propagate};
    static const unsigned n_aggregators = {n_aggregators};
    static const unsigned n_out_features = {n_out_features};

    typedef {input_transform_weights_t} input_transform_weights_t;
    typedef {input_transform_biases_t} input_transform_biases_t;
    typedef {aggregator_distance_weights_t} aggregator_distance_weights_t;
    typedef {aggregator_distance_biases_t} aggregator_distance_biases_t;
    typedef {output_transform_weights_t} output_transform_weights_t;
    typedef {output_transform_biases_t} output_transform_biases_t;

    static const input_transform_weights_t (&input_transform_weights)[{input_transform_weights_size}];
    static const input_transform_biases_t (&input_transform_biases)[{input_transform_biases_size}];
    static const aggregator_distance_weights_t (&aggregator_distance_weights)[{aggregator_distance_weights_size}];
    static const aggregator_distance_biases_t (&aggregator_distance_biases)[{aggregator_distance_biases_size}];
    static const output_transform_weights_t (&output_transform_weights)[{output_transform_weights_size}];
    static const output_transform_biases_t (&output_transform_biases)[{output_transform_biases_size}];

    typedef config{index} base_t;
}};

const config{index}::input_transform_weights_t (&config{index}::input_transform_weights)[{input_transform_weights_size}] = {input_transform_weights};
const config{index}::input_transform_biases_t (&config{index}::input_transform_biases)[{input_transform_biases_size}] = {input_transform_biases};
const config{index}::aggregator_distance_weights_t (&config{index}::aggregator_distance_weights)[{aggregator_distance_weights_size}] = {aggregator_distance_weights};
const config{index}::aggregator_distance_biases_t (&config{index}::aggregator_distance_biases)[{aggregator_distance_biases_size}] = {aggregator_distance_biases};
const config{index}::output_transform_weights_t (&config{index}::output_transform_weights)[{output_transform_weights_size}] = {output_transform_weights};
const config{index}::output_transform_biases_t (&config{index}::output_transform_biases)[{output_transform_biases_size}] = {output_transform_biases};
"""

garnet_stack_base_config_template = """struct config{index}_base : nnet::garnet_config {{"""
garnet_stack_base_config_template += garnet_common_config_template
garnet_stack_base_config_template += """
    static const bool is_stack = true;

    typedef config{index}_base base_t;
}};

struct config{index} : config{index}_base {{
    static const unsigned n_sublayers = {n_sublayers};

    template<int L>
    struct sublayer_t : config{index}_base {{}};
}};

{sublayer_configs}
"""

garnet_stack_sublayer_config_template = """template<>
struct config{index}::sublayer_t<{il}> : config{index}_base {{
    static const unsigned n_in_features = {n_in_features};
    static const unsigned n_propagate = {n_propagate};
    static const unsigned n_aggregators = {n_aggregators};
    static const unsigned n_out_features = {n_out_features};

    typedef {input_transform_weights_t} input_transform_weights_t;
    typedef {input_transform_biases_t} input_transform_biases_t;
    typedef {aggregator_distance_weights_t} aggregator_distance_weights_t;
    typedef {aggregator_distance_biases_t} aggregator_distance_biases_t;
    typedef {output_transform_biases_t} output_transform_biases_t;

    static const input_transform_weights_t (&input_transform_weights)[{input_transform_weights_size}];
    static const input_transform_biases_t (&input_transform_biases)[{input_transform_biases_size}];
    static const aggregator_distance_weights_t (&aggregator_distance_weights)[{aggregator_distance_weights_size}];
    static const aggregator_distance_biases_t (&aggregator_distance_biases)[{aggregator_distance_biases_size}];
    static const output_transform_biases_t (&output_transform_biases)[{output_transform_biases_size}];

    typedef config{index}::sublayer_t<{next}> next_layer_t;
}};

const config{index}::sublayer_t<{il}>::input_transform_weights_t (&config{index}::sublayer_t<{il}>::input_transform_weights)[{input_transform_weights_size}] = {input_transform_weights};
const config{index}::sublayer_t<{il}>::input_transform_biases_t (&config{index}::sublayer_t<{il}>::input_transform_biases)[{input_transform_biases_size}] = {input_transform_biases};
const config{index}::sublayer_t<{il}>::aggregator_distance_weights_t (&config{index}::sublayer_t<{il}>::aggregator_distance_weights)[{aggregator_distance_weights_size}] = {aggregator_distance_weights};
const config{index}::sublayer_t<{il}>::aggregator_distance_biases_t (&config{index}::sublayer_t<{il}>::aggregator_distance_biases)[{aggregator_distance_biases_size}] = {aggregator_distance_biases};
const config{index}::sublayer_t<{il}>::output_transform_biases_t (&config{index}::sublayer_t<{il}>::output_transform_biases)[{output_transform_biases_size}] = {output_transform_biases};
"""

garnet_stack_config_template = (garnet_stack_base_config_template, garnet_stack_sublayer_config_template)



dense_function_template = 'nnet::dense<{input_t}, {output_t}, {config}>({input}, {output}, {w}, {b});'
batchnorm_function_template = 'nnet::normalize<{input_t}, {output_t}, {config}>({input}, {output}, {scale}, {bias});'
conv1d_function_template = 'nnet::conv_1d_{data_format}<{input_t}, {output_t}, {config}>({input}, {output}, {w}, {b});'
conv2d_function_template = 'nnet::conv_2d_{data_format}<{input_t}, {output_t}, {config}>({input}, {output}, {w}, {b});'
sepconv1d_function_template = 'nnet::separable_conv_1d_{data_format}<{input_t}, {output_t}, {config}>({input}, {output}, {d}, {p}, {z}, {b});'
sepconv2d_function_template = 'nnet::separable_conv_2d_{data_format}<{input_t}, {output_t}, {config}>({input}, {output}, {d}, {p}, {z}, {b});'
depthconv2d_function_template = 'nnet::depthwise_conv_2d_{data_format}<{input_t}, {output_t}, {config}>({input}, {output}, {w}, {b});'
activ_function_template = 'nnet::{activation}<{input_t}, {output_t}, {config}>({input}, {output});'
param_activ_function_template = 'nnet::{activation}<{input_t}, {output_t}, {config}>({input}, {param}, {output});'
pooling1d_function_template = 'nnet::pooling1d_{data_format}<{input_t}, {output_t}, {config}>({input}, {output});'
pooling2d_function_template = 'nnet::pooling2d_{data_format}<{input_t}, {output_t}, {config}>({input}, {output});'
global_pooling1d_function_template = 'nnet::global_pooling1d<{input_t}, {config}>({input}, {output});'
global_pooling2d_function_template = 'nnet::global_pooling2d_{data_format}<{input_t}, {output_t}, {config}>({input}, {output});'
zeropad1d_function_template = 'nnet::zeropad1d_{data_format}<{input_t}, {output_t}, {config}>({input}, {output});'
zeropad2d_function_template = 'nnet::zeropad2d_{data_format}<{input_t}, {output_t}, {config}>({input}, {output});'
merge_function_template = 'nnet::{merge}<{input1_t}, {input2_t}, {output_t}, {config}>({input1}, {input2}, {output});'
resize_function_template = 'nnet::resize_{algorithm}<{input_t}, {config}>({input}, {output});'
transpose_function_template = 'nnet::transpose{dim}<{input_t}, {config}>({input}, {output});'
garnet_function_template = 'nnet::garnet{impl}<{input_t}, {integer_input_t}, {output_t}, {config}>({input}, {nvtx}, {output});'
garnet_stack_function_template = 'nnet::garnet_stack<{input_t}, {integer_input_t}, {output_t}, {config}>({input}, {nvtx}, {output});'

dense_include_list = ['nnet_utils/nnet_dense.h', 'nnet_utils/nnet_dense_compressed.h', 'nnet_utils/nnet_dense_stream.h']
batchnorm_include_list = ['nnet_utils/nnet_batchnorm.h', 'nnet_utils/nnet_batchnorm_stream.h']
conv1d_include_list = ['nnet_utils/nnet_conv1d.h', 'nnet_utils/nnet_conv1d_stream.h']
conv2d_include_list = ['nnet_utils/nnet_conv2d.h', 'nnet_utils/nnet_conv2d_stream.h']
sepconv1d_include_list = ['nnet_utils/nnet_conv1d.h', 'nnet_utils/nnet_sepconv1d_stream.h']
sepconv2d_include_list = ['nnet_utils/nnet_conv2d.h', 'nnet_utils/nnet_sepconv2d_stream.h']
activ_include_list = ['nnet_utils/nnet_activation.h', 'nnet_utils/nnet_activation_stream.h']
pooling_include_list = ['nnet_utils/nnet_pooling.h', 'nnet_utils/nnet_pooling_stream.h']
padding_include_list = ['nnet_utils/nnet_padding.h', 'nnet_utils/nnet_padding_stream.h']
merge_include_list = ['nnet_utils/nnet_merge.h', 'nnet_utils/nnet_merge_stream.h']
resize_include_list = ['nnet_utils/nnet_image.h', 'nnet_utils/nnet_image_stream.h']
transpose_include_list = ['nnet_utils/nnet_array.h']
garnet_include_list = ['nnet_utils/nnet_garnet.h']

class VivadoBackend(Backend):
    def __init__(self):
        super(VivadoBackend, self).__init__('Vivado')
        self.register_templates('Dense', dense_function_template, dense_config_template, dense_include_list)
        self.register_templates('BinaryDense'            , dense_function_template,       dense_config_template, dense_include_list)
        self.register_templates('BatchNormalization'     , batchnorm_function_template,   batchnorm_config_template, batchnorm_include_list)
        self.register_templates('Conv1D'                 , conv1d_function_template,      [conv1d_config_template, conv_mult_config_template], conv1d_include_list)
        self.register_templates('Conv2D'                 , conv2d_function_template,      [conv2d_config_template, conv_mult_config_template], conv2d_include_list)
        self.register_templates('SeparableConv1D'        , sepconv1d_function_template,   [sepconv_config_template, conv1d_config_template, conv1d_config_template, conv_mult_config_template, conv_mult_config_template], sepconv1d_include_list)
        self.register_templates('SeparableConv2D'        , sepconv2d_function_template,   [sepconv_config_template, conv2d_config_template, conv2d_config_template, conv_mult_config_template, conv_mult_config_template], sepconv2d_include_list)
        self.register_templates('DepthwiseConv2D'        , depthconv2d_function_template, [conv2d_config_template, conv_mult_config_template], sepconv2d_include_list)
        self.register_templates('Activation'             , activ_function_template,       activ_config_template, activ_include_list)
        self.register_templates('ParametrizedActivation' , param_activ_function_template, activ_config_template, activ_include_list)
        self.register_templates('PReLU'                  , param_activ_function_template, activ_config_template, activ_include_list)
        self.register_templates('Softmax'                , activ_function_template,       softmax_config_template, activ_include_list)
        self.register_templates('Pooling1D'              , pooling1d_function_template,   pooling1d_config_template, pooling_include_list)
        self.register_templates('Pooling2D'              , pooling2d_function_template,   pooling2d_config_template, pooling_include_list)
        self.register_templates('GlobalPooling1D'        , global_pooling1d_function_template,   global_pooling1d_config_template, pooling_include_list)
        self.register_templates('GlobalPooling2D'        , global_pooling2d_function_template,   global_pooling2d_config_template, pooling_include_list)
        self.register_templates('ZeroPadding1D'          , zeropad1d_function_template,   zeropad1d_config_template, padding_include_list)
        self.register_templates('ZeroPadding2D'          , zeropad2d_function_template,   zeropad2d_config_template, padding_include_list)
        self.register_templates('Merge'                  , merge_function_template,       merge_config_template, merge_include_list)
        self.register_templates('Concatenate'            , merge_function_template,       concat_config_template, merge_include_list)
        self.register_templates('Dot'                    , merge_function_template,       dot_config_template, merge_include_list)
        self.register_templates('Resize'                 , resize_function_template,      resize_config_template, resize_include_list)
        self.register_templates('Transpose'              , transpose_function_template,   transpose_config_template, transpose_include_list)
        self.register_templates('GarNet'                 , garnet_function_template,      garnet_config_template, garnet_include_list)
        self.register_templates('GarNetStack'            , garnet_stack_function_template,garnet_stack_config_template, garnet_include_list)        
    
    def get_valid_reuse_factors(self, layer):
        n_in = 0
        n_out = 0
        if 'Dense' in layer.__class__.__name__:
            n_in = layer.get_attr('n_in')
            n_out = layer.get_attr('n_out')
        elif 'Conv1D' in layer.__class__.__name__:
            n_in = layer.get_attr('n_chan') * layer.get_attr('filt_width')
            n_out = layer.get_attr('n_filt')
        elif 'Conv2D' in layer.__class__.__name__:
            n_in = layer.get_attr('n_chan') * layer.get_attr('filt_height') * layer.get_attr('filt_width')
            n_out = layer.get_attr('n_filt')

        max_rf = n_in * n_out
        valid_reuse_factors = []
        for rf in range(1, max_rf + 1):
            _assert = self._check_conditions(n_in, n_out, rf)
            if _assert:
                valid_reuse_factors.append(rf)
        # Avoid using RF=1
        if valid_reuse_factors[0] == 1:
            valid_reuse_factors.pop(0)
        return valid_reuse_factors

    def _check_conditions(self, n_in, n_out, rf):
        multfactor = min(n_in, rf)
        multiplier_limit = int(math.ceil((n_in * n_out) / float(multfactor)))
        #
        # THIS ASSERTION IS FOR THE FUNCTIONAL CORRECTNESS OF THE DENSE LAYER
        #
        _assert = (((multiplier_limit % n_out) == 0) or (rf >= n_in))
        _assert = _assert and (((rf % n_in) == 0) or (rf < n_in))
        #
        # THIS ASSERTION IS FOR QoR AND EXECUTION TIME OF VIVADO HLS
        #
        _assert = _assert and (((n_in * n_out) % rf) == 0)

        return _assert

    def get_closest_reuse_factor(self, valid_rf, chosen_rf):
        """
        Returns closest value to chosen_rf. valid_rf is sorted (obtained from get_valid_reuse_factors()) 
        If two numbers are equally close, return the smallest number.
        """
        pos = bisect_left(valid_rf, chosen_rf)
        if pos == 0:
            return valid_rf[0]
        if pos == len(valid_rf):
            return valid_rf[-1]
        before = valid_rf[pos - 1]
        after = valid_rf[pos]
        if after - chosen_rf < chosen_rf - before:
            return after
        else:
            return before

    def set_closest_reuse_factor(self, layer):
        valid_rf = self.get_valid_reuse_factors(layer)
        chosen_rf = layer.reuse_factor
        if chosen_rf not in valid_rf:
            closest_rf = self.get_closest_reuse_factor(valid_rf, chosen_rf)
            print('WARNING: Invalid ReuseFactor={} with "Resource" strategy in layer "{}". Using ReuseFactor={} instead. Valid ReuseFactor(s): {}.'
                .format(chosen_rf, layer.name, closest_rf, ','.join(map(str, valid_rf))))
            layer.reuse_factor = closest_rf

<<<<<<< HEAD
    def convert_precision_string(self, precision):
        '''
        Convert a precision string (e.g. "ap_fixed<16,6>" to the internal IntegerPrecisionTypes etc)
        '''
        from hls4ml.model.hls_layers import IntegerPrecisionType, FixedPrecisionType
        import re
        if isinstance(precision, IntegerPrecisionType) or isinstance(precision, FixedPrecisionType):
            return precision
        bits = re.search('.+<(.+?)>', precision).group(1).split(',')
        sat_mode = None
        round_mode = None
        sat_bits = None
        if 'fixed' in precision:
            W = int(bits[0])
            I = int(bits[1])
            fields = 2
            signed = ~('u' in precision)
        elif 'int' in precision:
            W = int(bits[0])
            I = W
            fields = 1
            signed = ~('u' in precision)
        if len(bits) > fields:
            sat_mode = bits[fields]
        if len(bits) > fields+1:
            round_mode = bits[fields+1]
        if len(bits) > fields+2:
            sat_bits = int(bits[fields+2])
        if 'fixed' in precision:
            return FixedPrecisionType(W, I, signed, round_mode, sat_mode, sat_bits)
        elif 'int' in precision:
            return IntegerPrecisionType(W, signed)

    def product_type(self, data_T, weight_T):
        '''
        Helper function to determine which product implementation to use during inference
        '''
        from hls4ml.model.hls_layers import IntegerPrecisionType, FixedPrecisionType, XnorPrecisionType, ExponentPrecisionType
        assert not isinstance(data_T, ExponentPrecisionType), "Only ExponentPrecisionType (aka 'power of 2') weights are currently supported, not data."
        product = 'mult'
        if isinstance(weight_T, ExponentPrecisionType):
            product = 'weight_exponential'
        else:
            # if binary
            if isinstance(weight_T, XnorPrecisionType) and isinstance(data_T, XnorPrecisionType):
                product = 'both_binary'
            elif isinstance(weight_T, XnorPrecisionType): # data is not xnor-binary
                product = 'weight_binary'
            elif isinstance(weight_T, IntegerPrecisionType) and weight_T.width == 2 and weight_T.signed:
                product = 'weight_ternary'
            else:
                product = 'mult'
        return product
=======
    def compute_conv1d_instructions(self, in_W, in_C, kernel_size=3, stride=1, pad=0):

        # Current limitations
        assert pad == 0

        min_W = (math.ceil(kernel_size / stride) - 1) * stride + kernel_size
        min_oW = int((min_W - kernel_size) // stride + 1)

        out_W = int((in_W - kernel_size) // stride + 1)
        scaled_W = (out_W - 1) * stride + kernel_size

        if scaled_W < in_W:
            min_W += 1

        windows_bin = [[0 for _ in range(kernel_size)] for _ in range(min_W)]

        for i_ow in range(min_oW):
            for i_fw in range(kernel_size):
                index_data = i_ow * stride + i_fw - pad
                windows_bin[index_data][i_fw] = 1

        windows_int = []

        for i in range(min_W):
            windows_int.append((int(''.join(str(p) for p in reversed(windows_bin[i])), 2)))
        
        return (min_W, windows_int)

    def compute_conv2d_instructions(self, in_H, in_W, in_C, kernel_size=3, stride=1, pad=0):

        if isinstance(kernel_size, Iterable):
            kernel_height = kernel_size[0]
            kernel_width = kernel_size[1]
        else:
            kernel_height = kernel_size
            kernel_width = kernel_size

        if isinstance(stride, Iterable):
            stride_height = stride[0]
            stride_width = stride[1]
        else:
            stride_height = stride
            stride_width = stride

        # Current limitations
        assert kernel_height == kernel_width
        assert stride_height == stride_width
        assert pad == 0

        min_H = (math.ceil(kernel_height / stride_height) - 1) * stride_height + kernel_height
        min_W = (math.ceil(kernel_width / stride_width) - 1) * stride_width + kernel_width
        min_oH = int((min_H - kernel_height) // stride_height + 1)
        min_oW = int((min_W - kernel_width) // stride_width + 1)

        out_H = int((in_H - kernel_height) // stride_height + 1)
        out_W = int((in_W - kernel_width) // stride_width + 1)
        scaled_H = (out_H - 1) * stride_height + kernel_height
        scaled_W = (out_W - 1) * stride_width + kernel_width

        if scaled_H < in_H:
            min_H += 1
        if scaled_W < in_W:
            min_W += 1

        # Let's hardcode a few common cases:
        if kernel_height == 1 and kernel_width == 1 and stride == 1 and scaled_H == in_H and scaled_W == in_W:
            return (1, 1, map(str, [1]))
        if kernel_height == 3 and kernel_width == 3 and stride == 1 and scaled_H == in_H and scaled_W == in_W:
            return (5, 5, map(str, [1,3,7,6,4,9,27,63,54,36,73,219,511,438,292,72,216,504,432,288,64,192,448,384,256]))
        if kernel_height == 5 and kernel_width == 5 and stride == 1 and scaled_H == in_H and scaled_W == in_W:
            return (9, 9, map(str, [1,3,7,15,31,30,28,24,16,33,99,231,495,1023,990,924,792,528,1057,3171,7399,15855,
                             32767,31710,29596,25368,16912,33825,101475,236775,507375,1048575,1014750,947100,
                             811800,541200,1082401,3247203,7576807,16236015,33554431,32472030,30307228,25977624,
                             17318416,1082400,3247200,7576800,16236000,33554400,32472000,30307200,25977600,17318400,
                             1082368,3247104,7576576,16235520,33553408,32471040,30306304,25976832,17317888,1081344,
                             3244032,7569408,16220160,33521664,32440320,30277632,25952256,17301504,1048576,3145728,
                             7340032,15728640,32505856,31457280,29360128,25165824,16777216]))

        windows_bin = [[0 for _ in range(kernel_height * kernel_width)] for _ in range(min_H * min_W)]

        for i_oh in range(min_oH):
            for i_ow in range(min_oW):
                for i_fh in range(kernel_height):
                    for i_fw in range(kernel_width):
                        index_data = (i_oh * stride_height + i_fh - pad) * min_W + (i_ow * stride_width + i_fw - pad)
                        windows_bin[index_data][i_fh * kernel_width + i_fw] = 1

        windows_int = []

        for i in range(min_H):
            for j in range(min_W):
                windows_int.append((int(''.join(str(p) for p in reversed(windows_bin[i * min_W + j])), 2)))
        
        return (min_H, min_W, windows_int)
>>>>>>> f31b52fc
<|MERGE_RESOLUTION|>--- conflicted
+++ resolved
@@ -456,7 +456,6 @@
                 .format(chosen_rf, layer.name, closest_rf, ','.join(map(str, valid_rf))))
             layer.reuse_factor = closest_rf
 
-<<<<<<< HEAD
     def convert_precision_string(self, precision):
         '''
         Convert a precision string (e.g. "ap_fixed<16,6>" to the internal IntegerPrecisionTypes etc)
@@ -510,7 +509,7 @@
             else:
                 product = 'mult'
         return product
-=======
+
     def compute_conv1d_instructions(self, in_W, in_C, kernel_size=3, stride=1, pad=0):
 
         # Current limitations
@@ -604,5 +603,4 @@
             for j in range(min_W):
                 windows_int.append((int(''.join(str(p) for p in reversed(windows_bin[i * min_W + j])), 2)))
         
-        return (min_H, min_W, windows_int)
->>>>>>> f31b52fc
+        return (min_H, min_W, windows_int)