--- conflicted
+++ resolved
@@ -9,11 +9,8 @@
 from collections import OrderedDict
 
 from hls4ml.writer.writers import Writer
-<<<<<<< HEAD
 from hls4ml.backends import get_backend
-=======
 from hls4ml.utils.fixed_point_utils import FixedPointEmulator, ceil_log2, uint_to_binary
->>>>>>> 5181cfbe
 
 config_filename = 'hls4ml_config.yml'
 
@@ -484,7 +481,6 @@
 
         copytree(srcpath, dstpath)
 
-<<<<<<< HEAD
         ###################
         ## custom source
         ###################
@@ -496,26 +492,7 @@
             dstpath = '{}/firmware/{}'.format(model.config.get_output_dir(), dst)
             copyfile(srcpath, dstpath)
 
-    def write_activation_tables(self, model):
-
-        ###################
-        ## activation_tables
-        ###################
-
-        filedir = os.path.dirname(os.path.abspath(__file__))
-
-        #srcpath = os.path.join(filedir,'../templates/quartus/firmware/nnet_utils/activation_tables/')
-        dstpath = '{}/firmware/nnet_utils/activation_tables/'.format(model.config.get_output_dir())
-
-        if not os.path.exists(dstpath):
-            os.mkdir(dstpath)
-
-        ###################
-        ## elu_table
-        ###################
-=======
     def __get_table_size(self, model, activation):
->>>>>>> 5181cfbe
         for layer in model.get_layers():
             if layer.get_attr('activation') == activation and layer.get_attr('table_size') is not None:
                 return layer.get_attr('table_size')
