import glob
import os
import tarfile
from collections import OrderedDict
from shutil import copyfile, copytree, rmtree

import numpy as np
import yaml

from hls4ml.writer.writers import Writer

config_filename = 'hls4ml_config.yml'


class VivadoWriter(Writer):
<<<<<<< HEAD

    def print_array_to_cpp(self, var, odir, write_txt_file=True):
=======
    def print_array_to_cpp(self, var, odir, namespace=None, write_txt_file=True):
>>>>>>> 2898ab2f
        """Write a weights array to C++ header files.

        Args:
            var (WeightVariable): Weight to write
            odir (str): Output directory
            namespace (str, optional): Writes a namespace for the weights to avoid clashes with global variables.
            write_txt_file (bool, optional): Write txt files in addition to .h files. Defaults to True.
        """

        h_file = open(f'{odir}/firmware/weights/{var.name}.h', 'w')
        if write_txt_file:
            txt_file = open(f'{odir}/firmware/weights/{var.name}.txt', 'w')

        # meta data
        h_file.write(f'//Numpy array shape {var.shape}\n')
        h_file.write(f'//Min {np.min(var.min):.12f}\n')
        h_file.write(f'//Max {np.max(var.max):.12f}\n')
        h_file.write(f'//Number of zeros {var.nzeros}\n')
        h_file.write('\n')

        h_file.write(f'#ifndef {var.name.upper()}_H_\n')
        h_file.write(f'#define {var.name.upper()}_H_\n')
        h_file.write('\n')

        if namespace is not None:
            h_file.write(f'namespace {namespace} {{\n\n')

        if write_txt_file:
            h_file.write('#ifndef __SYNTHESIS__\n')
            h_file.write(var.definition_cpp() + ';\n')
            h_file.write('#else\n')

        h_file.write(var.definition_cpp() + ' = {')

        # fill c++ array.
        # not including internal brackets for multidimensional case
        sep = ''
        for x in var:
            h_file.write(sep + x)
            if write_txt_file:
                txt_file.write(sep + x)
            sep = ', '
        h_file.write('};\n\n')

        if write_txt_file:
            h_file.write('#endif\n')
            txt_file.close()

        if namespace is not None:
            h_file.write('}\n\n')

        h_file.write('\n#endif\n')
        h_file.close()

    def write_project_dir(self, model):
        """Write the base project directory

        Args:
            model (ModelGraph): the hls4ml model.
        """
        if not os.path.isdir(f"{model.config.get_output_dir()}/firmware/weights"):
            os.makedirs(f"{model.config.get_output_dir()}/firmware/weights")

    @staticmethod
    def _make_array_pragma(variable):
        """
        Layers in hls_model.py can specify output array partitioning through the `pragma` attribute.
        If `pragma` is a string: options are 'partition', 'reshape', or 'stream'.
        If `pragma` is a tuple: (mode, type, factor) where mode is 'partition' or 'reshape', type is
        'complete', 'cyclic', or 'block', and factor is an integer only used when the type is not 'complete'.
        """

        config = variable.pragma
        if type(config) is tuple:
            mode = config[0]
            if mode in ['partition', 'reshape']:
                typ = config[1]
                if typ != 'complete':
                    factor = config[2]
            elif mode == 'stream':
                depth = config[1]
        else:
            mode = config
            typ = 'complete'
            factor = 0

        if mode in ['partition', 'reshape']:
            if typ == 'complete':
                template = '#pragma HLS ARRAY_{mode} variable={name} {type} dim={dim}'
            else:
                template = '#pragma HLS ARRAY_{mode} variable={name} {type} factor={factor} dim={dim}'

            return template.format(mode=mode.upper(), name=variable.name, type=typ, factor=factor, dim=0)

        elif mode == 'stream':
            return f'#pragma HLS STREAM variable={variable.name} depth={depth}'

    def write_project_cpp(self, model):
        """Write the main architecture source file (myproject.cpp)

        Args:
            model (ModelGraph): the hls4ml model.
        """

        filedir = os.path.dirname(os.path.abspath(__file__))

        f = open(os.path.join(filedir, '../templates/vivado/firmware/myproject.cpp'))
        fout = open(f'{model.config.get_output_dir()}/firmware/{model.config.get_project_name()}.cpp', 'w')

        model_inputs = model.get_input_variables()
        model_outputs = model.get_output_variables()
        model_brams = [var for var in model.get_weight_variables() if var.storage.lower() == 'bram']

        indent = '    '

        for line in f.readlines():
            # Add headers to weights and biases
            if 'myproject' in line:
                newline = line.replace('myproject', model.config.get_project_name())

            elif '// hls-fpga-machine-learning insert header' in line:
                inputs_str = ', '.join([i.definition_cpp(as_reference=True) for i in model_inputs])
                outputs_str = ', '.join([o.definition_cpp(as_reference=True) for o in model_outputs])
                brams_str = ', \n'.join([indent + b.definition_cpp(as_reference=False) for b in model_brams])

                newline = ''
                newline += indent + inputs_str + ',\n'
                newline += indent + outputs_str
                if len(model_brams) > 0:
                    newline += ',\n' + brams_str
                newline += '\n'

            elif '// hls-fpga-machine-learning insert namespace-start' in line:
                newline = ''

                namespace = model.config.get_writer_config().get('Namespace', None)
                if namespace is not None:
                    newline += f'namespace {namespace} {{\n'

            elif '// hls-fpga-machine-learning insert namespace-end' in line:
                newline = ''

                namespace = model.config.get_writer_config().get('Namespace', None)
                if namespace is not None:
                    newline += '}\n'

            elif '// hls-fpga-machine-learning insert load weights' in line:
                newline = line
                if model.config.get_writer_config()['WriteWeightsTxt']:

                    newline += '#ifndef __SYNTHESIS__\n'
                    newline += '    static bool loaded_weights = false;\n'
                    newline += '    if (!loaded_weights) {\n'

                    for layer in model.get_layers():
                        for w in layer.get_weights():
                            if w.weight_class == 'CompressedWeightVariable':
                                newline += (
                                    indent
                                    + '    nnet::load_compressed_weights_from_txt<{}, {}>({}, "{}.txt");\n'.format(
                                        w.type.name, w.nonzeros, w.name, w.name
                                    )
                                )
                            elif w.weight_class == 'ExponentWeightVariable':
                                newline += (
                                    indent
                                    + '    nnet::load_exponent_weights_from_txt<{}, {}>({}, "{}.txt");\n'.format(
                                        w.type.name, w.data_length, w.name, w.name
                                    )
                                )
                            else:
                                newline += indent + '    nnet::load_weights_from_txt<{}, {}>({}, "{}.txt");\n'.format(
                                    w.type.name, w.data_length, w.name, w.name
                                )

                    newline += '        loaded_weights = true;'
                    newline += '    }\n'
                    newline += '#endif'

            # Add input/output type
            elif '// hls-fpga-machine-learning insert IO' in line:
                newline = line
                all_inputs = [i.name for i in model_inputs]
                all_outputs = [o.name for o in model_outputs]
                all_brams = [b.name for b in model_brams]
                io_type = model.config.get_config_value("IOType")

                if io_type == 'io_parallel':
                    for i in model_inputs:
                        newline += indent + self._make_array_pragma(i) + '\n'
                    for o in model_outputs:
                        newline += indent + self._make_array_pragma(o) + '\n'
                    # TODO discussed adding a handle for setting the interface mode for individual input and output arrays
                    # Probably the handle doesn't need to be exposed to the user but should be just set in hls_model.py
                    newline += indent + '#pragma HLS INTERFACE ap_vld port={},{} \n'.format(
                        ','.join(all_inputs), ','.join(all_outputs)
                    )

                    model_cfg = model.config.get_config_value('HLSConfig')['Model']
                    if model_cfg.get('Strategy', 'latency').lower() == 'unrolled':
                        max_rf = max([int(layer.get_attr('reuse_factor')) for layer in model.get_layers()])
                        newline += indent + f'#pragma HLS PIPELINE II={max_rf} \n'
                    else:
                        if model.config.pipeline_style.lower() == 'dataflow':
                            newline += indent + '#pragma HLS DATAFLOW \n'
                        else:
                            newline += indent + '#pragma HLS PIPELINE \n'
                if io_type == 'io_stream':
                    newline += indent + '#pragma HLS INTERFACE axis port={},{} \n'.format(
                        ','.join(all_inputs), ','.join(all_outputs)
                    )
                    if all_brams:
                        newline += indent + '#pragma HLS INTERFACE bram port={} \n'.format(','.join(all_brams))
                    newline += indent + '#pragma HLS DATAFLOW \n'

            elif '// hls-fpga-machine-learning insert layers' in line:
                newline = line + '\n'
                for layer in model.get_layers():
                    vars = layer.get_variables()
                    for var in vars:
                        if var not in model_inputs and var not in model_outputs:
                            def_cpp = var.definition_cpp()
                            if def_cpp is not None:
                                newline += '    ' + def_cpp + ';\n'
                                if var.pragma:
                                    newline += '    ' + self._make_array_pragma(var) + '\n'
                    func = layer.get_attr('function_cpp', None)
                    if func:
                        if not isinstance(func, (list, set)):
                            func = [func]
                        if len(func) == 1:
                            newline += '    ' + func[0] + ' // ' + layer.name + '\n'
                        else:
                            newline += '    // ' + layer.name + '\n'
                            for line in func:
                                newline += '    ' + line + '\n'
                        if model.config.trace_output and layer.get_attr('trace', False):
                            newline += '#ifndef __SYNTHESIS__\n'
                            for var in vars:
                                newline += '    nnet::save_layer_output<{}>({}, "{}", {});\n'.format(
                                    var.type.name, var.name, layer.name, var.size_cpp()
                                )
                            newline += '#endif\n'
                        newline += '\n'

            # Just copy line
            else:
                newline = line

            fout.write(newline)

        f.close()
        fout.close()

    def write_project_header(self, model):
        """Write the main architecture header file (myproject.h)

        Args:
            model (ModelGraph): the hls4ml model.
        """

        filedir = os.path.dirname(os.path.abspath(__file__))
        f = open(os.path.join(filedir, '../templates/vivado/firmware/myproject.h'))
        fout = open(f'{model.config.get_output_dir()}/firmware/{model.config.get_project_name()}.h', 'w')

        model_inputs = model.get_input_variables()
        model_outputs = model.get_output_variables()
        model_brams = [var for var in model.get_weight_variables() if var.storage.lower() == 'bram']

        indent = '    '

        for line in f.readlines():
            if 'MYPROJECT' in line:
                newline = line.replace('MYPROJECT', format(model.config.get_project_name().upper()))

            elif 'myproject' in line:
                newline = line.replace('myproject', model.config.get_project_name())

            elif '// hls-fpga-machine-learning insert header' in line:
                inputs_str = ', '.join([i.definition_cpp(as_reference=True) for i in model_inputs])
                outputs_str = ', '.join([o.definition_cpp(as_reference=True) for o in model_outputs])
                brams_str = ', \n'.join([indent + b.definition_cpp(as_reference=False) for b in model_brams])

                newline = ''
                newline += indent + inputs_str + ',\n'
                newline += indent + outputs_str
                if len(model_brams) > 0:
                    newline += ',\n' + brams_str
                newline += '\n'

            elif '// hls-fpga-machine-learning insert namespace-start' in line:
                newline = ''

                namespace = model.config.get_writer_config().get('Namespace', None)
                if namespace is not None:
                    newline += f'namespace {namespace} {{\n'

            elif '// hls-fpga-machine-learning insert namespace-end' in line:
                newline = ''

                namespace = model.config.get_writer_config().get('Namespace', None)
                if namespace is not None:
                    newline += '}\n'

            else:
                newline = line
            fout.write(newline)

        f.close()
        fout.close()

    def write_defines(self, model):
        """Write the C++ type definitions file (defines.h)

        Args:
            model (ModelGraph): the hls4ml model.
        """
        filedir = os.path.dirname(os.path.abspath(__file__))
        f = open(os.path.join(filedir, '../templates/vivado/firmware/defines.h'))
        fout = open(f'{model.config.get_output_dir()}/firmware/defines.h', 'w')

        for line in f.readlines():
            # Insert numbers
            if '// hls-fpga-machine-learning insert numbers' in line:
                newline = line

                defines_list = []
                for layer in model.get_layers():
                    defines = ''
                    for k, v in layer.get_output_variable().get_shape():
                        defines += f'#define {k} {v}\n'

                    defines_list.append(defines)

                newline += ''.join(defines_list)

            elif '// hls-fpga-machine-learning insert layer-precision' in line:
                newline = line
                all_precision = OrderedDict()
                for layer in model.get_layers():
                    layer_precision = layer.get_layer_precision()
                    for type_name, type_var in layer_precision.items():
                        # Ensure that layer's types doesn't override existing types
                        # This can happen in case of InplaceVariable types
                        if type_name not in all_precision:
                            all_precision[type_name] = type_var
                for used_type in all_precision.values():
                    newline += used_type.definition_cpp()

            elif '// hls-fpga-machine-learning insert namespace-start' in line:
                newline = ''

                namespace = model.config.get_writer_config().get('Namespace', None)
                if namespace is not None:
                    newline += f'namespace {namespace} {{\n'

            elif '// hls-fpga-machine-learning insert namespace-end' in line:
                newline = ''

                namespace = model.config.get_writer_config().get('Namespace', None)
                if namespace is not None:
                    newline += '}\n'

            else:
                newline = line
            fout.write(newline)
        f.close()
        fout.close()

    def write_parameters(self, model):
        """Write the C++ layer config file (parameters.h)

        Args:
            model (ModelGraph): the hls4ml model.
        """
        filedir = os.path.dirname(os.path.abspath(__file__))
        f = open(os.path.join(filedir, '../templates/vivado/firmware/parameters.h'))
        fout = open(f'{model.config.get_output_dir()}/firmware/parameters.h', 'w')

        for line in f.readlines():
            if '// hls-fpga-machine-learning insert includes' in line:
                newline = line
                for include in sorted(set(sum((layer.get_attr('include_header', []) for layer in model.get_layers()), []))):
                    newline += '#include "%s"\n' % include

            elif '// hls-fpga-machine-learning insert weights' in line:
                newline = line
                for layer in model.get_layers():
                    for w in layer.get_weights():
                        if w.storage.lower() != 'bram':
                            newline += f'#include "weights/{w.name}.h"\n'

            elif "// hls-fpga-machine-learning insert layer-config" in line:
                newline = line
                for layer in model.get_layers():
                    config = layer.get_attr('config_cpp', None)
                    if config:
                        newline += '// ' + layer.name + '\n'
                        newline += config + '\n'

            elif '// hls-fpga-machine-learning insert namespace-start' in line:
                newline = ''

                namespace = model.config.get_writer_config().get('Namespace', None)
                if namespace is not None:
                    newline += f'namespace {namespace} {{\n'

            elif '// hls-fpga-machine-learning insert namespace-end' in line:
                newline = ''

                namespace = model.config.get_writer_config().get('Namespace', None)
                if namespace is not None:
                    newline += '}\n'

            else:
                newline = line
            fout.write(newline)
        f.close()
        fout.close()

    def write_weights(self, model):
        """Write the weights into header files

        Args:
            model (ModelGraph): the hls4ml model.
        """
        namespace = model.config.get_writer_config().get('Namespace', None)
        write_txt = model.config.get_writer_config().get('WriteWeightsTxt', True)
        for layer in model.get_layers():
            for weights in layer.get_weights():
                self.print_array_to_cpp(
                    weights, model.config.get_output_dir(), namespace=namespace, write_txt_file=write_txt
                )

    def __make_dat_file(self, original_path, project_path):
        """
        Convert other input/output data types into a dat file, which is
        a text file with the falttened matrix printed out. Note that ' ' is
        assumed to be the delimiter.
        """

        # Take in data from current supported data files
        if original_path[-3:] == "npy":
            data = np.load(original_path)
        else:
            raise Exception("Unsupported input/output data files.")

        # Faltten data, just keep first dimension
        data = data.reshape(data.shape[0], -1)

        def print_data(f):
            for i in range(data.shape[0]):
                for j in range(data.shape[1]):
                    f.write(str(data[i][j]) + " ")
                f.write("\n")

        # Print out in dat file
        with open(project_path, "w") as f:
            print_data(f)

    def write_test_bench(self, model):
        """Write the testbench files (myproject_test.cpp and input/output .dat files)

        Args:
            model (ModelGraph): the hls4ml model.
        """

        filedir = os.path.dirname(os.path.abspath(__file__))

        if not os.path.exists(f'{model.config.get_output_dir()}/tb_data/'):
            os.mkdir(f'{model.config.get_output_dir()}/tb_data/')

        input_data = model.config.get_config_value('InputData')
        output_predictions = model.config.get_config_value('OutputPredictions')

        if input_data:
            if input_data[-3:] == "dat":
                copyfile(input_data, f'{model.config.get_output_dir()}/tb_data/tb_input_features.dat')
            else:
                self.__make_dat_file(input_data, f'{model.config.get_output_dir()}/tb_data/tb_input_features.dat')

        if output_predictions:
            if output_predictions[-3:] == "dat":
                copyfile(output_predictions, f'{model.config.get_output_dir()}/tb_data/tb_output_predictions.dat')
            else:
                self.__make_dat_file(
                    output_predictions, f'{model.config.get_output_dir()}/tb_data/tb_output_predictions.dat'
                )

        f = open(os.path.join(filedir, '../templates/vivado/myproject_test.cpp'))
        fout = open(f'{model.config.get_output_dir()}/{model.config.get_project_name()}_test.cpp', 'w')

        model_inputs = model.get_input_variables()
        model_outputs = model.get_output_variables()
        model_brams = [var for var in model.get_weight_variables() if var.storage.lower() == 'bram']

        for line in f.readlines():
            indent = ' ' * (len(line) - len(line.lstrip(' ')))

            # Insert numbers
            if 'myproject' in line:
                newline = line.replace('myproject', model.config.get_project_name())

            elif '// hls-fpga-machine-learning insert bram' in line:
                newline = line
                for bram in model_brams:
                    newline += f'#include \"firmware/weights/{bram.name}.h\"\n'

            elif '// hls-fpga-machine-learning insert data' in line:
                newline = line
                offset = 0
                for inp in model_inputs:
                    newline += '      ' + inp.definition_cpp() + ';\n'
                    newline += '      nnet::copy_data<float, {}, {}, {}>(in, {});\n'.format(
                        inp.type.name, offset, inp.size_cpp(), inp.name
                    )
                    offset += inp.size()
                for out in model_outputs:
                    newline += '      ' + out.definition_cpp() + ';\n'

            elif '// hls-fpga-machine-learning insert zero' in line:
                newline = line
                for inp in model_inputs:
                    newline += '    ' + inp.definition_cpp() + ';\n'
                    newline += f'    nnet::fill_zero<{inp.type.name}, {inp.size_cpp()}>({inp.name});\n'
                for out in model_outputs:
                    newline += '    ' + out.definition_cpp() + ';\n'

            elif '// hls-fpga-machine-learning insert top-level-function' in line:
                newline = line

                input_vars = ','.join([i.name for i in model_inputs])
                output_vars = ','.join([o.name for o in model_outputs])
                bram_vars = ','.join([b.name for b in model_brams])

                # Concatenate the input, output, and bram variables. Filter out empty/null values
                all_vars = ','.join(filter(None, [input_vars, output_vars, bram_vars]))

                top_level = indent + f'{model.config.get_project_name()}({all_vars});\n'

                newline += top_level

            elif '// hls-fpga-machine-learning insert predictions' in line:
                newline = line
                for out in model_outputs:
                    newline += indent + f'for(int i = 0; i < {out.size_cpp()}; i++) {{\n'
                    newline += indent + '  std::cout << pr[i] << " ";\n'
                    newline += indent + '}\n'
                    newline += indent + 'std::cout << std::endl;\n'

            elif '// hls-fpga-machine-learning insert tb-output' in line:
                newline = line
                for out in model_outputs:
                    newline += indent + 'nnet::print_result<{}, {}>({}, fout);\n'.format(
                        out.type.name, out.size_cpp(), out.name
                    )  # TODO enable this

            elif (
                '// hls-fpga-machine-learning insert output' in line
                or '// hls-fpga-machine-learning insert quantized' in line
            ):
                newline = line
                for out in model_outputs:
                    newline += indent + 'nnet::print_result<{}, {}>({}, std::cout, true);\n'.format(
                        out.type.name, out.size_cpp(), out.name
                    )

            elif '// hls-fpga-machine-learning insert namespace' in line:
                newline = ''

                namespace = model.config.get_writer_config().get('Namespace', None)
                if namespace is not None:
                    newline += indent + f'using namespace {namespace};\n'

            else:
                newline = line
            fout.write(newline)
        f.close()
        fout.close()

    def write_bridge(self, model):
        """Write the Python-C++ bridge (myproject_bridge.cpp)

        Args:
            model (ModelGraph): the hls4ml model.
        """

        filedir = os.path.dirname(os.path.abspath(__file__))
        f = open(os.path.join(filedir, '../templates/vivado/myproject_bridge.cpp'))
        fout = open(f'{model.config.get_output_dir()}/{model.config.get_project_name()}_bridge.cpp', 'w')

        model_inputs = model.get_input_variables()
        model_outputs = model.get_output_variables()
        model_brams = [var for var in model.get_weight_variables() if var.storage.lower() == 'bram']

        indent = '    '

        for line in f.readlines():
            if 'MYPROJECT' in line:
                newline = line.replace('MYPROJECT', format(model.config.get_project_name().upper()))

            elif 'myproject' in line:
                newline = line.replace('myproject', format(model.config.get_project_name()))

            elif '// hls-fpga-machine-learning insert bram' in line:
                newline = line
                for bram in model_brams:
                    newline += f'#include \"firmware/weights/{bram.name}.h\"\n'

            elif '// hls-fpga-machine-learning insert header' in line:
                dtype = line.split('#', 1)[1].strip()
                inputs_str = ', '.join([f'{dtype} {i.name}[{i.size_cpp()}]' for i in model_inputs])
                outputs_str = ', '.join([f'{dtype} {o.name}[{o.size_cpp()}]' for o in model_outputs])

                newline = ''
                newline += indent + inputs_str + ',\n'
                newline += indent + outputs_str + '\n'

            elif '// hls-fpga-machine-learning insert wrapper' in line:
                dtype = line.split('#', 1)[1].strip()
                newline = ''
                for i in model_inputs:
                    newline += indent + '{var};\n'.format(var=i.definition_cpp(name_suffix='_ap'))
                    newline += indent + 'nnet::convert_data<{}, {}, {}>({}, {}_ap);\n'.format(
                        dtype, i.type.name, i.size_cpp(), i.name, i.name
                    )
                newline += '\n'

                for o in model_outputs:
                    newline += indent + '{var};\n'.format(var=o.definition_cpp(name_suffix='_ap'))

                newline += '\n'

                input_vars = ','.join([i.name + '_ap' for i in model_inputs])
                bram_vars = ','.join([b.name for b in model_brams])
                output_vars = ','.join([o.name + '_ap' for o in model_outputs])

                # Concatenate the input, output, and bram variables. Filter out empty/null values
                all_vars = ','.join(filter(None, [input_vars, output_vars, bram_vars]))

                top_level = indent + f'{model.config.get_project_name()}({all_vars});\n'
                newline += top_level

                newline += '\n'

                for o in model_outputs:
                    newline += indent + 'nnet::convert_data<{}, {}, {}>({}_ap, {});\n'.format(
                        o.type.name, dtype, o.size_cpp(), o.name, o.name
                    )

            elif '// hls-fpga-machine-learning insert trace_outputs' in line:
                newline = ''
                for layer in model.get_layers():
                    func = layer.get_attr('function_cpp', None)
                    if func and model.config.trace_output and layer.get_attr('trace', False):
                        vars = layer.get_variables()
                        for var in vars:
                            newline += (
                                indent
                                + 'nnet::trace_outputs->insert(std::pair<std::string, void *>('
                                + f'"{layer.name}", (void *) malloc({var.size_cpp()} * element_size)));\n'
                            )

            elif '// hls-fpga-machine-learning insert namespace' in line:
                newline = ''

                namespace = model.config.get_writer_config().get('Namespace', None)
                if namespace is not None:
                    newline += indent + f'using namespace {namespace};\n'

            else:
                newline = line
            fout.write(newline)

        f.close()
        fout.close()

    def write_build_script(self, model):
        """Write the TCL/Shell build scripts (project.tcl, build_prj.tcl, vivado_synth.tcl, build_lib.sh)

        Args:
            model (ModelGraph): the hls4ml model.
        """

        filedir = os.path.dirname(os.path.abspath(__file__))

        # project.tcl
        f = open(f'{model.config.get_output_dir()}/project.tcl', 'w')
        f.write('variable project_name\n')
        f.write(f'set project_name "{model.config.get_project_name()}"\n')
        f.write('variable backend\n')
        f.write('set backend "vivado"\n')
        f.write('variable part\n')
        f.write('set part "{}"\n'.format(model.config.get_config_value('Part')))
        f.write('variable clock_period\n')
        f.write('set clock_period {}\n'.format(model.config.get_config_value('ClockPeriod')))
        f.write('variable clock_uncertainty\n')
        f.write('set clock_uncertainty {}\n'.format(model.config.get_config_value('ClockUncertainty', '12.5%')))
        f.write('variable version\n')
        f.write('set version "{}"\n'.format(model.config.get_config_value('Version', '1.0.0')))
        f.close()

        # build_prj.tcl
        srcpath = os.path.join(filedir, '../templates/vivado/build_prj.tcl')
        dstpath = f'{model.config.get_output_dir()}/build_prj.tcl'
        copyfile(srcpath, dstpath)

        # vivado_synth.tcl
        srcpath = os.path.join(filedir, '../templates/vivado/vivado_synth.tcl')
        dstpath = f'{model.config.get_output_dir()}/vivado_synth.tcl'
        copyfile(srcpath, dstpath)

        # build_lib.sh
        f = open(os.path.join(filedir, '../templates/vivado/build_lib.sh'))
        fout = open(f'{model.config.get_output_dir()}/build_lib.sh', 'w')

        for line in f.readlines():
            line = line.replace('myproject', model.config.get_project_name())
            line = line.replace('mystamp', model.config.get_config_value('Stamp'))

            fout.write(line)
        f.close()
        fout.close()

    def write_nnet_utils(self, model):
        """Copy the nnet_utils, AP types headers and any custom source to the project output directory

        Args:
            model (ModelGraph): the hls4ml model.
        """

        # nnet_utils
        filedir = os.path.dirname(os.path.abspath(__file__))

        srcpath = os.path.join(filedir, '../templates/vivado/nnet_utils/')
        dstpath = f'{model.config.get_output_dir()}/firmware/nnet_utils/'

        if not os.path.exists(dstpath):
            os.mkdir(dstpath)

        headers = [os.path.basename(h) for h in glob.glob(srcpath + '*.h')]

        for h in headers:
            copyfile(srcpath + h, dstpath + h)

        # ap_types
        filedir = os.path.dirname(os.path.abspath(__file__))

        srcpath = os.path.join(filedir, '../templates/vivado/ap_types/')
        dstpath = f'{model.config.get_output_dir()}/firmware/ap_types/'

        if os.path.exists(dstpath):
            rmtree(dstpath)

        copytree(srcpath, dstpath)

        # custom source
        filedir = os.path.dirname(os.path.abspath(__file__))

        custom_source = model.config.backend.get_custom_source()
        for dst, srcpath in custom_source.items():
            dstpath = f'{model.config.get_output_dir()}/firmware/{dst}'
            copyfile(srcpath, dstpath)

    def write_generated_code(self, model):
        """Write the generated code (nnet_code_gen.h)

        Args:
            model (ModelGraph): the hls4ml model.
        """
        path = f'{model.config.get_output_dir()}/firmware/nnet_utils/nnet_code_gen.h'
        f = open(path)
        contents = f.readlines()
        f.close()
        f = open(path, 'w')

        for line in contents:
            if '// hls4ml insert code' in line:
                newline = line
                for layer in model.get_layers():
                    for generated_code in layer.code.values():
                        newline += str(generated_code)
            else:
                newline = line
            f.write(newline)
        f.close()

    def write_yml(self, model):
        """Write the config to the YAML file

        Args:
            model (ModelGraph): the hls4ml model.
        """

        def keras_model_representer(dumper, keras_model):
            model_path = model.config.get_output_dir() + '/keras_model.keras'
            keras_model.save(model_path)
            return dumper.represent_scalar('!keras_model', model_path)

        try:
            from tensorflow.keras import Model as KerasModel

            yaml.add_multi_representer(KerasModel, keras_model_representer)
        except Exception:
            pass

        with open(model.config.get_output_dir() + '/' + config_filename, 'w') as file:
            yaml.dump(model.config.config, file)

    def write_tar(self, model):
        """Write the generated project as a .tar.gz archive

        Args:
            model (ModelGraph): the hls4ml model.
        """

<<<<<<< HEAD
        with tarfile.open(model.config.get_output_dir() + '.tar.gz', mode='w:gz') as archive:
            archive.add(model.config.get_output_dir(), recursive=True, arcname='')
=======
        write_tar = model.config.get_writer_config().get('WriteTar', False)
        if write_tar:
            tar_path = model.config.get_output_dir() + '.tar.gz'
            if os.path.exists(tar_path):
                os.remove(tar_path)
            with tarfile.open(tar_path, mode='w:gz') as archive:
                archive.add(model.config.get_output_dir(), recursive=True)
>>>>>>> 2898ab2f

    def write_hls(self, model):
        print('Writing HLS project')
        self.write_project_dir(model)
        self.write_project_cpp(model)
        self.write_project_header(model)
        self.write_weights(model)
        self.write_defines(model)
        self.write_parameters(model)
        self.write_test_bench(model)
        self.write_bridge(model)
        self.write_build_script(model)
        self.write_nnet_utils(model)
        self.write_generated_code(model)
        self.write_yml(model)
        self.write_tar(model)
        print('Done')<|MERGE_RESOLUTION|>--- conflicted
+++ resolved
@@ -13,12 +13,7 @@
 
 
 class VivadoWriter(Writer):
-<<<<<<< HEAD
-
-    def print_array_to_cpp(self, var, odir, write_txt_file=True):
-=======
     def print_array_to_cpp(self, var, odir, namespace=None, write_txt_file=True):
->>>>>>> 2898ab2f
         """Write a weights array to C++ header files.
 
         Args:
@@ -835,18 +830,13 @@
             model (ModelGraph): the hls4ml model.
         """
 
-<<<<<<< HEAD
-        with tarfile.open(model.config.get_output_dir() + '.tar.gz', mode='w:gz') as archive:
-            archive.add(model.config.get_output_dir(), recursive=True, arcname='')
-=======
         write_tar = model.config.get_writer_config().get('WriteTar', False)
         if write_tar:
             tar_path = model.config.get_output_dir() + '.tar.gz'
             if os.path.exists(tar_path):
                 os.remove(tar_path)
             with tarfile.open(tar_path, mode='w:gz') as archive:
-                archive.add(model.config.get_output_dir(), recursive=True)
->>>>>>> 2898ab2f
+                archive.add(model.config.get_output_dir(), recursive=True, arcname='')
 
     def write_hls(self, model):
         print('Writing HLS project')
