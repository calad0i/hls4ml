from __future__ import print_function
import six
import os
import sys
import re
import numpy as np
from collections import OrderedDict

class Quantizer(object):
    def __init__(self, bits, hls_type):
        self.bits = bits
        self.hls_type = hls_type
    
    def __call__(self, data):
        raise NotImplementedError

class IntegerPrecisionType(object):
    def __init__(self, width=16, signed=True):
        self.width = width
        self.integer = width
        self.fractional = 0
        self.signed = signed
    
    def __str__(self):
        typestring = 'ap_{signed}int<{width}>'.format(signed='u' if not self.signed else '', width=self.width)
        return typestring

    def __eq__(self, other):
        eq = self.width == other.width
        eq = eq and self.signed == other.signed
        # These are probably unnecessary
        eq = eq and self.integer == other.integer
        eq = eq and self.fractional == other.fractional
        return eq

class FixedPrecisionType(object):
    def __init__(self, width=16, integer=6, signed=True, rounding_mode=None, saturation_mode=None, saturation_bits=None):
        self.width = width
        self.integer = integer
        self.fractional = width-integer
        self.signed = signed
        self.rounding_mode = rounding_mode
        self.saturation_mode = saturation_mode
        self.saturation_bits = saturation_bits
    
    def __str__(self):
        args = [self.width, self.integer, self.rounding_mode, self.saturation_mode, self.saturation_bits]
        args = ','.join([str(arg) for arg in args if arg is not None])
        typestring = 'ap_{signed}fixed<{args}>'.format(signed='u' if not self.signed else '', args=args)
        return typestring

    def __eq__(self, other):
        eq = self.width == other.width
        eq = eq and self.integer == other.integer
        eq = eq and self.fractional == other.fractional
        eq = eq and self.signed == other.signed
        eq = eq and self.rounding_mode == other.rounding_mode
        eq = eq and self.saturation_mode == other.saturation_mode
        eq = eq and self.saturation_bits == other.saturation_bits
        return eq

class XnorPrecisionType(IntegerPrecisionType):
    '''
    Convenience class to differentiate 'regular' integers from BNN Xnor ones
    '''
    def __init__(self):
        super().__init__(width=1, signed=False)

class ExponentPrecisionType(IntegerPrecisionType):
    '''
    Convenience class to differentiate 'regular' integers from those which represent exponents, for QKeras po2 quantizers, for example.
    '''
    def __init__(self, width=16, signed=True):
        super().__init__(width=width, signed=signed)

def find_minimum_width(data, signed=True):
    """
    Helper function to find the minimum integer width to express all entries in the data array
    without saturation / overflow
    """
    maxdata = np.amax(np.abs(data))
    if maxdata == 0.:
        # fringe case (amax(abs(data)) == 0 -> data is uniformly zero)
        return 1

    log2max = np.log2(maxdata)

    iwidth = max(0, int(np.ceil(log2max)))
    if iwidth == int(np.floor(log2max)): # is a power-of-two integer -> need one extra bit
        iwidth += 1

    if signed:
        # add the sign bit
        iwidth += 1

    return iwidth

class HLSType(object):
    def __init__(self, name, precision, **kwargs):
        self.name = name.format(**kwargs)
        self.precision = precision

    def definition_cpp(self):
        return 'typedef {precision} {name};\n'.format(name=self.name, precision=self.precision)

class CompressedType(HLSType):
    def __init__(self, name, precision, index_precision, **kwargs):
        super(CompressedType, self).__init__('compressed_type{index}', precision, **kwargs)
        self.index_precision = index_precision

    def definition_cpp(self):
        cpp_fmt = ('typedef struct {name} {{ '
               '{index} row_index; '
               '{index} col_index; '
               '{precision} weight; }} {name};\n')
        return cpp_fmt.format(name=self.name, index=self.index_precision, precision=self.precision)

class ExponentType(HLSType):
    def __init__(self, name, precision, **kwargs):
        super(ExponentType, self).__init__('exponent_type{index}', precision, **kwargs)

    def definition_cpp(self):
        cpp_fmt = ('typedef struct {name} {{ '
                   '{sign} sign; '
                   '{precision} weight; }} {name};\n')
        return cpp_fmt.format(name=self.name, precision=self.precision, sign=str(XnorPrecisionType()))

class PackedType(HLSType):
    def __init__(self, name, precision, n_elem, n_pack, **kwargs):
        super(PackedType, self).__init__(name, precision, **kwargs)
        self.n_elem = n_elem
        if n_pack < 0:
            self.n_pack = -n_pack
            self.unpack = True
        else:
            self.n_pack = n_pack
            self.unpack = False

    def definition_cpp(self):
        n_elem_expr = '/' if self.unpack else '*'
        return 'typedef nnet::array<{precision}, {n_elem}> {name};\n'.format(name=self.name, precision=self.precision, n_elem=str(self.n_elem) + n_elem_expr + str(self.n_pack))

class Variable(object):
    def __init__(self, var_name, atype, **kwargs):
        self.name = var_name.format(**kwargs)
        self.type = atype
        self.cppname = re.sub(r'\W|^(?=\d)','_', self.name)

class ArrayVariable(Variable):
    def __init__(self, shape, dim_names, var_name='layer{index}', type_name='layer{index}_t', precision=None, pragma='partition', **kwargs):
        super(ArrayVariable, self).__init__(var_name, HLSType(type_name, precision, **kwargs), **kwargs)
        self.shape = shape
        self.dim_names = dim_names
        self.pragma = pragma

    def get_shape(self):
        return zip(self.dim_names, self.shape)

    def definition_cpp(self):
        array_shape = self.size_cpp()
        return '{type} {name}[{shape}]'.format(type=self.type.name, name=self.cppname, shape=array_shape)

    def size(self):
        nelem = 1
        for dim in self.shape:
            nelem *= dim
        return nelem

    def size_cpp(self):
        return '*'.join([str(k) for k in self.dim_names])

class StreamVariable(Variable):
    def __init__(self, shape, dim_names, var_name='layer{index}', type_name='layer{index}_t', precision=None, n_pack=1, depth=0, **kwargs):
        super(StreamVariable, self).__init__(var_name, PackedType(type_name, precision, shape[-1], n_pack, **kwargs), **kwargs)
        self.shape = shape
        self.dim_names = dim_names
        if depth == 0:
            depth = np.prod(shape) // shape[-1]
        self.pragma = ('stream', depth)

    def get_shape(self):
        return zip(self.dim_names, self.shape)

    #def definition_cpp(self):
    #    array_shape = self.size_cpp()
    #    return '{type} {name}[{shape}]'.format(type=self.type.name, name=self.cppname, shape=array_shape)

    def size(self):
        nelem = 1
        for dim in self.shape:
            nelem *= dim
        return nelem

    def size_cpp(self):
        return '*'.join([str(k) for k in self.dim_names])

class InplaceVariable():
    def __init__(self, shape, dim_names, proxy, **kwargs):
        self.shape = shape
        self.dim_names = dim_names
        self.type = proxy.type
        self.name = proxy.name
        self.size = proxy.size

    def get_shape(self):
        return zip(self.dim_names, self.shape)

    def definition_cpp(self):
        return None

    def size_cpp(self):
        return '*'.join([str(k) for k in self.dim_names])

class WeightVariable(Variable):
    def __init__(self, var_name, type_name, precision, data, quantizer=None, **kwargs):
        super(WeightVariable, self).__init__(var_name, HLSType(type_name, precision, **kwargs), **kwargs)
        self.data = data
        self.nzeros = -1
        self.shape = list(self.data.shape)
        self.data_length = np.prod(self.data.shape)
        self.nonzeros = np.count_nonzero(self.data)
        self.nzeros = self.data_length - self.nonzeros
        self.min = np.min(self.data)
        self.max = np.max(self.data)
        self._iterator = None
        self.update_precision(precision)
        self.quantizer = quantizer

    def __iter__(self):
        self._iterator = np.nditer(self.data, order='C')
        return self

    def __next__(self):
        if not self._iterator.finished:
            value = self._iterator[0]
            self._iterator.iternext()
            return self.precision_fmt % value
        else:
            raise StopIteration

    next = __next__

    def update_precision(self, new_precision):
        self.type.precision = new_precision
        precision_str = str(self.type.precision)
        if 'int' in precision_str:
            self.precision_fmt = '%d'
        else:
            match = re.search('.+<(.+?)>', precision_str)
            if match is not None:
                precision_bits = match.group(1).split(',')
                width_bits = int(precision_bits[0])
                integer_bits = int(precision_bits[1])
                fractional_bits = integer_bits - width_bits
                lsb = 2 ** fractional_bits
                if lsb < 1:
                    # Use str to represent the float with digits, get the length
                    # to right of decimal point
                    decimal_spaces = len(str(lsb).split('.')[1])
                else:
                    decimal_spaces = len(str(2**integer_bits)) 
                self.precision_fmt = '%.{}f'.format(decimal_spaces)
            else:
                self.precision_fmt = '%f'

    def definition_cpp(self):
        return '{type} {name}[{size}]'.format(type=self.type.name, name=self.cppname, size=self.data_length)

class CompressedWeightVariable(WeightVariable):
    def __init__(self, var_name, type_name, precision, data, reuse_factor, quantizer=None, **kwargs):
        super(CompressedWeightVariable, self).__init__(var_name, type_name, precision, data, quantizer=quantizer, **kwargs)
        self.extra_zeros = 0
        self.data_length = np.prod(data.shape) - self.nzeros
        while self.data_length % reuse_factor != 0:
            self.extra_zeros += 1
            self.data_length += 1
        self.nonzeros = np.prod(data.shape) - self.nzeros + self.extra_zeros

        # Compress the array
        weights = []
        extra_nzero_cnt = self.extra_zeros
        it = np.nditer(data, order='C', flags=['multi_index'])
        max_idx = 0
        while not it.finished:
            val = it[0]
            if not (val == 0 and extra_nzero_cnt < 1):
                if val == 0:
                    extra_nzero_cnt -= 1
                if it.multi_index[0] > max_idx:
                    max_idx = it.multi_index[0]
                if it.multi_index[1] > max_idx:
                    max_idx = it.multi_index[1]
                weights.append([it.multi_index[1], it.multi_index[0], val])
            it.iternext()
        weights.sort()

        index_precision = 32
        if max_idx > 0:
            index_precision = int(np.log2(max_idx) + 1)
        self.type = CompressedType(type_name, precision, IntegerPrecisionType(width=index_precision, signed=False), **kwargs)

        self.data = weights

    def __iter__(self):
        self._iterator = iter(self.data)
        return self

    def __next__(self):
        value = next(self._iterator)
        value_fmt = self.precision_fmt % value[2]
        return '{ %u, %u, %s }' % (value[1], value[0], value_fmt)

    next = __next__

class ExponentWeightVariable(WeightVariable):
    def __init__(self, var_name, type_name, precision, data, quantizer, **kwargs):
        super(ExponentWeightVariable, self).__init__(var_name, type_name, precision, data, quantizer, **kwargs)
        '''
        WeightVariable for Exponent aka po2 data. The data should already by quantized by the quantizer.
        '''
        self.type = ExponentType(type_name, precision, **kwargs)
        self.shape = list(self.data.shape[:-1])

    def _format(self):
        y = self.data
        # Use an XnorBinary-like representation for the sign
        sign = np.where(y < 0, np.zeros_like(y), np.ones_like(y))
        # Take the logarithm, since this is what we will write to the header
        # for the optimized product using shifts
        y = (np.log2(np.abs(y)) / np.log2(2.)).astype('int')
        return np.stack((sign, y), axis=-1)

    def __iter__(self):
        data = self._format()
        self._iterator = iter(data.reshape((np.product(data.shape[:-1]), 2)))
        return self

    def __next__(self):
        value = next(self._iterator)
        value_fmt = self.precision_fmt % value[1]
        return '{%d, %s}' % (value[0], value_fmt)

    next = __next__

class Layer(object):
    def __init__(self, model, name, attributes, inputs, outputs=None):
        self.model = model
        self.name = name
        self.index = model.next_layer()
        self.inputs = inputs
        self.outputs = outputs
        if self.outputs is None:
            self.outputs = [self.name]

        self.attributes = attributes

        self._function_template = self.model.config.backend.get_function_template(self.__class__.__name__)
        self._config_template = self.model.config.backend.get_config_template(self.__class__.__name__)
        self.include_list = self.model.config.backend.get_include_list(self.__class__.__name__)
        self.weights = OrderedDict()
        self.variables = OrderedDict()
        self.precision = OrderedDict()
        accum_t = HLSType(*reversed(self.model.config.get_precision(self, 'accum')))
        self.precision[accum_t.name] = accum_t
        self.set_attr('accum_t', accum_t.precision)
        self.reuse_factor = self.model.config.get_reuse_factor(self)
        self.target_cycles = self.model.config.get_target_cycles(self)

        layer_config = self.model.config.get_layer_config(self)
        for config_key, config_value in layer_config.items():
            if config_key in self.attributes:
                print('WARNING: Config parameter "{}" overwrites an existing attribute in layer "{}" ({})'.format(config_key, self.name, self.__class__.__name__))
            self.attributes[config_key] = config_value

        self.initialize()

    def initialize(self):
        raise NotImplementedError

    def set_attr(self, key, value):
        self.attributes[key] = value

    def get_attr(self, key, default=None):
        return self.attributes.get(key, default)

    def get_input_node(self, input_name=None):
        if input_name is not None:
            return self.model.graph.get(input_name)
        else:
            return self.model.graph.get(self.inputs[0])

    def get_input_variable(self, input_name=None):
        if input_name is not None:
            return self.model.get_layer_output_variable(input_name)
        else:
            return self.model.get_layer_output_variable(self.inputs[0])

    def get_output_nodes(self, output_name=None):
        if output_name is None:
            output_name = self.outputs[0]
        return [node for node in self.model.graph.values() if node.inputs[0] == output_name]

    def get_output_variable(self, output_name=None):
        if output_name is not None:
            return self.variables[output_name]
        else:
            return next(iter(self.variables.values()))

    def get_weights(self, var_name=None):
        if var_name:
            return self.weights[var_name]

        return self.weights.values()

    def get_variables(self):
        return self.variables.values()

    def add_output_variable(self, shape, dim_names, out_name=None, var_name='layer{index}_out', type_name='layer{index}_t', precision=None, pragma='auto'):
        if out_name is None:
            out_name = self.outputs[0]

        if precision is None:
            precision, _ = self.model.config.get_precision(self, var='result')

        if self.model.config.get_config_value('IOType') == 'io_stream':
            out = self.make_stream_variable(shape, dim_names, var_name=var_name, type_name=type_name, precision=precision)
        else:
            out = self.make_array_variable(shape, dim_names, var_name=var_name, type_name=type_name, precision=precision, pragma=pragma)

        self.variables[out_name] = out
        self.model.register_output_variable(out_name, out)

        self.precision[out.type.name] = out.type

    def make_array_variable(self, shape, dim_names, var_name='layer{index}_out', type_name='layer{index}_t', precision=None, pragma='auto'):
        if pragma == 'auto':
            if self.model.config.get_config_value('IOType') == 'io_serial':
                pragma = 'stream'
            else:
                if self.name in self.model.inputs:
                    pragma = 'reshape'
                else:
                    pragma = 'partition'

        return ArrayVariable(shape, dim_names, var_name=var_name, type_name=type_name, precision=precision, pragma=pragma, index=self.index)

    def make_stream_variable(self, shape, dim_names, var_name='layer{index}_out', type_name='layer{index}_t', precision=None, depth=0):
        pack_factor = self.model.config.get_layer_config_value(self, 'PackFactor', default=1)
        
        return StreamVariable(shape, dim_names, var_name=var_name, type_name=type_name, precision=precision, n_pack=pack_factor, depth=depth, index=self.index)

    def add_weights(self, quantizer=None, compression=False):
        data = self.model.get_weights_data(self.name, 'kernel')

        self.add_weights_variable(name='weight', var_name='w{index}', data=data, quantizer=quantizer, compression=compression)

    def add_bias(self, quantizer=None):
        data = self.model.get_weights_data(self.name, 'bias')
        precision = None
        type_name = None
        if data is None:
            data = np.zeros(self.get_output_variable().shape[-1])
            precision = IntegerPrecisionType(width=1, signed=False)
            type_name = 'bias{index}_t'
            quantizer = None # Don't quantize non-existant bias

        self.add_weights_variable(name='bias', var_name='b{index}', type_name=type_name, precision=precision, data=data, quantizer=quantizer)

    def add_weights_variable(self, name, var_name=None, type_name=None, precision=None, data=None, quantizer=None, compression=False):
        if var_name is None:
            var_name = name + '{index}'

        if precision is None:
            precision, _ = self.model.config.get_precision(self, var=name)
        elif type_name is None:
            # If precision is specified but no type name is given, assign a dedicated
            # type name made from variable name and layer index
            type_name = name + '{index}_t'

        if type_name is None:
            _, type_name = self.model.config.get_precision(self, var=name)

        if data is None:
            data = self.model.get_weights_data(self.name, name)
        elif isinstance(data, six.string_types):
            data = self.model.get_weights_data(self.name, data)

        data_unquantized = data
        exponent_type = False
        if quantizer is not None:
            precision = quantizer.hls_type
            type_name = name + '{index}_t'
            data = quantizer(data)
            if isinstance(quantizer.hls_type, ExponentPrecisionType):
                exponent_type = True

        if compression:
            var = CompressedWeightVariable(var_name, type_name=type_name, precision=precision, quantizer=quantizer, data=data, reuse_factor=self.reuse_factor, index=self.index)
        elif exponent_type:
            var = ExponentWeightVariable(var_name, type_name=type_name, precision=precision, quantizer=quantizer, data=data, index=self.index)
        else:
            var = WeightVariable(var_name, type_name=type_name, precision=precision, quantizer=quantizer, data=data, index=self.index)

        var.data_unquantized = data_unquantized
        self.weights[name] = var
        self.precision[var.type.name] = var.type

        # Register weights as BRAM if exceeds threshold
        bramport_size = self.model.config.get_bram_size(self)
        if(np.prod(data.shape) > bramport_size):
            var_out = var_name.replace("{index}",str(self.index))
            self.model.register_bram_variable(var_out,var)

    def _default_function_params(self):
        params = {}
        params['config'] = 'config{}'.format(self.index)
        params['input_t'] = self.get_input_variable().type.name
        params['output_t'] = self.get_output_variable().type.name
        params['input'] = self.get_input_variable().name
        params['output'] = self.get_output_variable().name

        return params

    def _default_config_params(self):
        params = {}
        params.update(self.attributes)
        params['index'] = self.index
        params['iotype'] = self.model.config.get_config_value('IOType')
        params['reuse'] = self.reuse_factor

        # data types
        for weight_name, variable in self.weights.items():
            params[weight_name + '_t'] = variable.type.name

        return params

    def get_layer_precision(self):
        return self.precision

    # myproject.cpp/h
    def function_cpp(self):
        raise NotImplementedError

    # parameters.h
    def config_cpp(self):
        raise NotImplementedError

    def get_numbers_cpp(self):
        numbers = ''
        for k, v in self.get_output_variable().get_shape():
            numbers += '#define {} {}\n'.format(k,v)

        return numbers

    def precision_cpp(self):
        return 'typedef {precision} layer{index}_t;'.format(precision=self.get_output_variable().precision, index=self.index)

class Input(Layer):
    def initialize(self):
        shape = self.attributes['input_shape']
        if shape[0] is None:
            shape = shape[1:]
        dims = ['N_INPUT_{}_{}'.format(i, self.index) for i in range(1, len(shape) + 1)]
        if self.index == 1:
            default_type_name = 'input_t'
        else:
            default_type_name = 'input{}_t'.format(self.index)
        type_name = self.attributes.get('type_name', default_type_name)
        precision = self.attributes.get('precision', None)
        self.add_output_variable(shape, dims, var_name=self.name, type_name=type_name, precision=precision)

    def function_cpp(self):
        return None

    def config_cpp(self):
        return None

class Reshape(Layer):
    def initialize(self):
        shape = self.attributes['target_shape']
        if shape[0] is None:
            shape = shape[1:]
        dims = ['N_SIZE_{}_{}'.format(i, self.index) for i in range(1, len(shape) + 1)]

        out_name = self.outputs[0]
        proxy = self.get_input_variable()
        out = InplaceVariable(shape, dims, proxy, index=self.get_input_node().index)

        self.variables[out_name] = out
        self.model.register_output_variable(out_name, out)

    def function_cpp(self):
        return None

    def config_cpp(self):
        return None

class Dense(Layer):
    def initialize(self):
        shape = [self.attributes['n_out']]
        dims = ['N_LAYER_{}'.format(self.index)]
        compression = self.model.config.get_compression(self)
        if self.model.config.is_resource_strategy(self):
<<<<<<< HEAD
            if self.model.config.backend.name in ['Vivado', 'VivadoAccelerator']:
=======
            if self.model.config.backend.name == 'Vivado':
                self.model.config.backend.set_target_reuse_factor(self)
>>>>>>> 06d9130c
                self.model.config.backend.set_closest_reuse_factor(self)
            if compression:
                self.set_attr('strategy', 'compressed')
            else:
                self.set_attr('strategy', 'resource')
        else:
            self.set_attr('strategy', 'latency')
        self.add_output_variable(shape, dims)
        self.add_weights(quantizer=self.get_attr('weight_quantizer'), compression=compression)
        index_t = IntegerPrecisionType(width=1, signed=False)
        if self.model.config.is_resource_strategy(self):
            if self.model.config.get_compression(self):
                index_t = self.get_weights('weight').type.index_precision
            else:
                if self.model.config.backend.name in ['Vivado', 'VivadoAccelerator']:
                    self.weights['weight'].data = np.transpose(self.weights['weight'].data)
                    
        self.set_attr('index_t', index_t)
        self.add_bias(quantizer=self.get_attr('bias_quantizer'))

    def function_cpp(self):
        params = self._default_function_params()
        params['w'] = self.get_weights('weight').name
        params['b'] = self.get_weights('bias').name

        return [self._function_template.format(**params)]

    def config_cpp(self):
        params = self._default_config_params()
        params['n_in'] = self.get_input_variable().size_cpp()
        params['n_out'] = self.get_output_variable().size_cpp()
        params['nzeros'] = self.get_weights('weight').nzeros
        params['nonzeros'] = self.get_weights('weight').nonzeros
        params['product_type'] = self.model.config.backend.product_type(self.get_input_variable().type.precision, self.get_weights('weight').type.precision)
        params['strategy'] = self.get_attr('strategy')

        return self._config_template.format(**params)

class Conv1D(Layer):
    def initialize(self):
        if self.get_attr('data_format') == 'channels_last':
            shape = [self.attributes['out_width'], self.attributes['n_filt']]
            dims = ['N_OUTPUTS_{}'.format(self.index), 'N_FILT_{}'.format(self.index)]
        else:
            shape = [self.attributes['n_filt'], self.attributes['out_width']]
            dims = ['N_FILT_{}'.format(self.index), 'N_OUTPUTS_{}'.format(self.index)]

        self.add_output_variable(shape, dims)
        self.add_weights(quantizer = self.get_attr('weight_quantizer'))
        self.add_bias(quantizer = self.get_attr('bias_quantizer'))
        if self.model.config.is_resource_strategy(self):
            self.set_attr('strategy', 'resource')
<<<<<<< HEAD
            if self.model.config.backend.name in ['Vivado', 'VivadoAccelerator']:
=======
            if self.model.config.backend.name == 'Vivado':
                self.model.config.backend.set_target_reuse_factor(self)
>>>>>>> 06d9130c
                self.model.config.backend.set_closest_reuse_factor(self)
                self.weights['weight'].data = np.transpose(self.weights['weight'].data, axes=[2, 0, 1]) #(W,C,F) => (F,W,C)
        else:
            self.set_attr('strategy', 'latency')
        self.set_attr('implementation', self.model.config.get_conv_implementation(self).lower())

    def function_cpp(self):
        params = self._default_function_params()
        params['data_format'] = 'cf' if self.get_attr('data_format') == 'channels_first' else 'cl'
        params['w'] = self.get_weights('weight').name
        params['b'] = self.get_weights('bias').name

        return [self._function_template.format(**params)]

    def config_cpp(self):
        params = self._default_config_params()
        input_dims = self.get_input_variable().dim_names
        if self.get_attr('data_format') == 'channels_last':
            params['n_in'] = '*'.join([str(k) for k in input_dims[:-1]])
            params['n_chan'] = input_dims[-1]
        else:
            params['n_in'] = '*'.join([str(k) for k in input_dims[1:]])
            params['n_chan'] = input_dims[0]
        params['dilation'] = self.get_attr('dilation', 1)
        params['n_filt'] = 'N_FILT_{}'.format(self.index)
        params['out_width'] = 'N_OUTPUTS_{}'.format(self.index)
        params['nzeros'] = self.get_weights('weight').nzeros

        if self.model.config.get_config_value('IOType') == 'io_stream':
            min_w, instructions = self.model.config.backend.compute_conv1d_instructions(
                self.get_input_variable().shape[0],
                self.get_input_variable().shape[1],
                params['filt_width'],
                params['stride_width'])
            instructions_str = ','.join(str(i) for i in instructions)
            params['min_width'] = min_w
            params['instructions'] = instructions_str
        else:
            params['min_width'] = params['n_in']
            params['instructions'] = '0'

        params['config_t'] = 'config{}_mult'.format(self.index)
        conv_config = self._config_template[0].format(**params)

        mult_params = self._default_config_params()
        mult_params['n_in'] = self.get_attr('n_chan') * self.get_attr('filt_width')
        mult_params['n_out'] = self.get_attr('n_filt')
        mult_params['product_type'] = self.model.config.backend.product_type(self.get_input_variable().type.precision, self.get_weights('weight').type.precision)
        mult_config = self._config_template[1].format(**mult_params)

        return mult_config + '\n' + conv_config

class SeparableConv1D(Layer):
    def initialize(self):
        if self.get_attr('data_format') == 'channels_last':
            shape = [self.attributes['out_width'], self.attributes['n_filt']]
            dims = ['N_OUTPUTS_{}'.format(self.index), 'N_FILT_{}'.format(self.index)]
        else:
            shape = [self.attributes['n_filt'], self.attributes['out_width']]
            dims = ['N_FILT_{}'.format(self.index), 'N_OUTPUTS_{}'.format(self.index)]
        self.add_output_variable(shape, dims)
        
        depthwise_data = self.model.get_weights_data(self.name, 'depthwise_kernel')
        pointwise_data = self.model.get_weights_data(self.name, 'pointwise_kernel')

        self.add_weights_variable(name='depthwise', var_name='d{index}', data=depthwise_data, quantizer=self.get_attr('depthwise_quantizer'))
        self.add_weights_variable(name='pointwise', var_name='p{index}', data=pointwise_data, quantizer=self.get_attr('pointwise_quantizer'))
        
        zero_bias_data = np.zeros((self.attributes['n_chan'],))
        self.add_weights_variable(name='zero_bias', var_name='z{index}', data=zero_bias_data)

        self.add_bias(quantizer=self.get_attr('bias_quantizer'))
        if self.model.config.is_resource_strategy(self):
            self.set_attr('strategy', 'resource')
            if self.model.config.backend.name in ['Vivado', 'VivadoAccelerator']:
                self.model.config.backend.set_closest_reuse_factor(self)
                self.weights['depthwise'].data = np.transpose(self.weights['depthwise'].data, axes=[2, 0, 1]) #(W,C,F) => (F,W,C)
                self.weights['pointwise'].data = np.transpose(self.weights['pointwise'].data, axes=[2, 0, 1]) #(W,C,F) => (F,W,C)
        else:
            self.set_attr('strategy', 'latency')
        self.set_attr('implementation', self.model.config.get_conv_implementation(self).lower())
        

    def function_cpp(self):
        params = self._default_function_params()
        params['data_format'] = 'cf' if self.get_attr('data_format') == 'channels_first' else 'cl'
        params['d'] = self.get_weights('depthwise').name
        params['p'] = self.get_weights('pointwise').name
        params['b'] = self.get_weights('bias').name
        params['z'] = self.get_weights('zero_bias').name

        return [self._function_template.format(**params)]

    def config_cpp(self):
        # Separable master config
        params = {}
        params['index'] = self.index
        params['depthwise_config'] = 'config{}_depthwise'.format(self.index)
        params['pointwise_config'] = 'config{}_pointwise'.format(self.index)
        sep_config = self._config_template[0].format(**params)

        # Depthwise config
        params = self._default_config_params()
        if self.get_attr('data_format') == 'channels_last':
            params['in_width'] = self.get_input_variable().dim_names[0]
            params['n_chan'] = self.get_input_variable().dim_names[1]
            params['out_width'] = self.get_output_variable().dim_names[0]
            params['n_filt'] = self.get_input_variable().dim_names[1]
        else:
            params['n_chan'] = self.get_input_variable().dim_names[0]
            params['in_width'] = self.get_input_variable().dim_names[1]
            params['n_filt'] = self.get_input_variable().dim_names[0]
            params['out_width'] = self.get_output_variable().dim_names[1]

        params['dilation'] = self.get_attr('dilation', 1)
        params['nzeros'] = self.get_weights('depthwise').nzeros
        params['index'] = str(self.index) + '_depthwise'
        params['weight_t'] = self.get_weights('depthwise').type.name

        if self.model.config.get_config_value('IOType') == 'io_stream':
            min_w, instructions = self.model.config.backend.compute_conv1d_instructions(
                self.get_input_variable().shape[0],
                self.get_input_variable().shape[1],
                params['filt_width'],
                params['stride_width'])
            instructions_str = ','.join(str(i) for i in instructions)
            params['min_width'] = min_w
            params['instructions'] = instructions_str
        else:
            params['min_width'] = params['in_width']
            params['instructions'] = '0'

        params['config_t'] = 'config{}_depthwise_mult'.format(self.index)
        depthwise_config = self._config_template[1].format(**params)

        # Depthwise mult config
        mult_params = self._default_config_params()
        mult_params['index'] = str(self.index) + '_depthwise'
        mult_params['n_in'] = self.get_attr('n_chan') * self.get_attr('filt_width')
        mult_params['n_out'] = self.get_attr('n_chan')
        mult_params['weight_t'] = self.get_weights('depthwise').type.name
        mult_params['product_type'] = self.model.config.backend.product_type(self.get_input_variable().type.precision, self.get_weights('depthwise').type.precision)
        depthwise_mult_config = self._config_template[3].format(**mult_params)

        # Pointwise config
        params = self._default_config_params()
        input_dims = self.get_input_variable().dim_names
        if self.get_attr('data_format') == 'channels_last':
            params['in_width'] = '*'.join([str(k) for k in input_dims[:-1]])
            params['n_chan'] = input_dims[-1]
        else:
            params['in_width'] = '*'.join([str(k) for k in input_dims[1:]])
            params['n_chan'] = input_dims[0]
        
        params['filt_width'] = 1
        params['dilation'] = self.get_attr('dilation', 1)
        params['n_filt'] = 'N_FILT_{}'.format(self.index)
        params['out_width'] = 'N_OUTPUTS_{}'.format(self.index)
        params['nzeros'] = self.get_weights('pointwise').nzeros
        params['index'] = str(self.index) + '_pointwise'
        params['weight_t'] = self.get_weights('pointwise').type.name
        params['min_width'] = params['in_width']
        params['instructions'] = '0'

        params['config_t'] = 'config{}_pointwise_mult'.format(self.index)
        pointwise_config = self._config_template[2].format(**params)

        # Pointwise mult config
        mult_params = self._default_config_params()
        mult_params['index'] = str(self.index) + '_pointwise'
        mult_params['n_in'] = self.get_attr('n_chan')
        mult_params['n_out'] = self.get_attr('n_filt')
        mult_params['weight_t'] = self.get_weights('pointwise').type.name
        mult_params['product_type'] = self.model.config.backend.product_type(self.get_input_variable().type.precision, self.get_weights('pointwise').type.precision)
        pointwise_mult_config = self._config_template[4].format(**mult_params)

        return depthwise_mult_config + '\n' + depthwise_config + '\n' + pointwise_mult_config + '\n' + pointwise_config + '\n' + sep_config

class Conv2D(Layer):
    def initialize(self):
        if self.get_attr('data_format') == 'channels_last':
            shape = [self.attributes['out_height'], self.attributes['out_width'], self.attributes['n_filt']]
            dims = ['OUT_HEIGHT_{}'.format(self.index), 'OUT_WIDTH_{}'.format(self.index), 'N_FILT_{}'.format(self.index)]
        else:
            shape = [self.attributes['n_filt'], self.attributes['out_height'], self.attributes['out_width']]
            dims = ['N_FILT_{}'.format(self.index), 'OUT_HEIGHT_{}'.format(self.index), 'OUT_WIDTH_{}'.format(self.index)]
        self.add_output_variable(shape, dims)
        self.add_weights(quantizer=self.get_attr('weight_quantizer'))
        self.add_bias(quantizer=self.get_attr('bias_quantizer'))

        self.set_attr('implementation', self.model.config.get_conv_implementation(self).lower())

        if self.model.config.is_resource_strategy(self):
            self.set_attr('strategy', 'resource')
<<<<<<< HEAD
            if self.model.config.backend.name in ['Vivado', 'VivadoAccelerator']:
=======
            if self.model.config.backend.name == 'Vivado':
                # TODO: compute optimized reuse
                self.model.config.backend.set_target_reuse_factor(self)
>>>>>>> 06d9130c
                self.model.config.backend.set_closest_reuse_factor(self)
                self.weights['weight'].data = np.transpose(self.weights['weight'].data, axes=[3, 0, 1, 2]) #(H,W,C,F) => (F,H,W,C)
        else:
            self.set_attr('strategy', 'latency')

    def function_cpp(self):
        params = self._default_function_params()
        params['data_format'] = 'cf' if self.get_attr('data_format') == 'channels_first' else 'cl'
        params['w'] = self.get_weights('weight').name
        params['b'] = self.get_weights('bias').name

        return [self._function_template.format(**params)]

    def config_cpp(self):
        params = self._default_config_params()
        if self.get_attr('data_format') == 'channels_last':
            params['in_height'] = self.get_input_variable().dim_names[0]
            params['in_width'] = self.get_input_variable().dim_names[1]
            params['n_chan'] = self.get_input_variable().dim_names[2]
            params['out_height'] = self.get_output_variable().dim_names[0]
            params['out_width'] = self.get_output_variable().dim_names[1]
            params['n_filt'] = self.get_output_variable().dim_names[2]
        else:
            params['n_chan'] = self.get_input_variable().dim_names[0]
            params['in_height'] = self.get_input_variable().dim_names[1]
            params['in_width'] = self.get_input_variable().dim_names[2]
            params['n_filt'] = self.get_output_variable().dim_names[0]
            params['out_height'] = self.get_output_variable().dim_names[1]
            params['out_width'] = self.get_output_variable().dim_names[2]
        params['dilation'] = self.get_attr('dilation', 1)
        params['nzeros'] = self.get_weights('weight').nzeros

        if self.model.config.get_config_value('IOType') == 'io_stream':
            min_h, min_w, instructions = self.model.config.backend.compute_conv2d_instructions(
                self.get_input_variable().shape[0],
                self.get_input_variable().shape[1],
                self.get_input_variable().shape[2],
                params['filt_height'],
                params['stride_height'])
            instructions_str = ','.join(str(i) for i in instructions)
            params['min_height'] = min_h
            params['min_width'] = min_w
            params['instructions'] = instructions_str
        else:
            params['min_height'] = params['in_height']
            params['min_width'] = params['in_width']
            params['instructions'] = '0'

        params['config_t'] = 'config{}_mult'.format(self.index)
        conv_config = self._config_template[0].format(**params)

        mult_params = self._default_config_params()
        mult_params['n_in'] = self.get_attr('n_chan') * self.get_attr('filt_height') * self.get_attr('filt_width')
        mult_params['n_out'] = self.get_attr('n_filt')
        mult_params['product_type'] = self.model.config.backend.product_type(self.get_input_variable().type.precision, self.get_weights('weight').type.precision)
        mult_config = self._config_template[1].format(**mult_params)

        return mult_config + '\n' + conv_config


class Conv2DBatchnorm(Conv2D):
    def _get_folded_weights(self):
        """
        Function to get the batchnorm folded weights.
        This function converts the weights by folding batchnorm parameters into
        the weight of QConv2D. The high-level equation:
        W_fold = gamma * W / sqrt(variance + epsilon)
        bias_fold = gamma * (bias - moving_mean) / sqrt(variance + epsilon) + beta
        """
        kernel = self.model.get_weights_data(self.name, 'kernel')
        bias = self.model.get_weights_data(self.name, 'bias')
        if bias is None:
            bias = 0

        # get batchnorm weights and moving stats
        gamma = self.model.get_weights_data(self.name, 'gamma')
        beta = self.model.get_weights_data(self.name, 'beta')
        moving_mean = self.model.get_weights_data(self.name, 'moving_mean')
        moving_variance = self.model.get_weights_data(self.name, 'moving_variance')
        # get the inversion factor so that we replace division by multiplication
        inv = np.reciprocal(np.sqrt(moving_variance + self.get_attr('epsilon')))
        if gamma is not None:
            inv *= gamma

        # wrap conv kernel and bias with bn parameters
        folded_kernel = inv * kernel
        folded_bias = inv * (bias - moving_mean) + beta

        return [folded_kernel, folded_bias]

    def initialize(self):
        super(Conv2DBatchnorm, self).initialize()
        folded_weights, folded_bias = self._get_folded_weights()
        if self.model.config.is_resource_strategy(self) and self.model.config.backend.name in ['Vivado', 'VivadoAccelerator']:
            self.weights['weight'].data_unquantized = np.transpose(folded_weights, axes=[3, 0, 1, 2])
            self.weights['weight'].data = self.get_attr('weight_quantizer')(self.weights['weight'].data_unquantized)

        else:
            self.weights['weight'].data_unquantized = folded_weights
            self.weights['weight'].data = self.get_attr('weight_quantizer')(folded_weights)
        self.weights['bias'].data_unquantized = folded_bias
        bias_q = self.get_attr('bias_quantizer')
        if bias_q is not None:
            self.weights['bias'].data = bias_q(folded_bias)

    def function_cpp(self):
        return super(Conv2DBatchnorm, self).function_cpp()

    def config_cpp(self):
        return super(Conv2DBatchnorm, self).config_cpp()

class SeparableConv2D(Layer):
    def initialize(self):
        if self.get_attr('data_format') == 'channels_last':
            shape = [self.attributes['out_height'], self.attributes['out_width'], self.attributes['n_filt']]
            dims = ['OUT_HEIGHT_{}'.format(self.index), 'OUT_WIDTH_{}'.format(self.index), 'N_FILT_{}'.format(self.index)]
        else:
            shape = [self.attributes['n_filt'], self.attributes['out_height'], self.attributes['out_width']]
            dims = ['N_FILT_{}'.format(self.index), 'OUT_HEIGHT_{}'.format(self.index), 'OUT_WIDTH_{}'.format(self.index)]
        self.add_output_variable(shape, dims)
        
        depthwise_data = self.model.get_weights_data(self.name, 'depthwise_kernel')
        pointwise_data = self.model.get_weights_data(self.name, 'pointwise_kernel')

        self.add_weights_variable(name='depthwise', var_name='d{index}', data=depthwise_data, quantizer=self.get_attr('depthwise_quantizer'))
        self.add_weights_variable(name='pointwise', var_name='p{index}', data=pointwise_data, quantizer=self.get_attr('pointwise_quantizer'))
        
        zero_bias_data = np.zeros((self.attributes['n_chan'],))
        self.add_weights_variable(name='zero_bias', var_name='z{index}', data=zero_bias_data)

        self.add_bias(quantizer=self.get_attr('bias_quantizer'))
        if self.model.config.is_resource_strategy(self):
            self.set_attr('strategy', 'resource')
            if self.model.config.backend.name in ['Vivado', 'VivadoAccelerator']:
                self.model.config.backend.set_closest_reuse_factor(self)
                self.weights['depthwise'].data = np.transpose(self.weights['depthwise'].data, axes=[3, 0, 1, 2]) #(H,W,C,F) => (F,H,W,C)
                self.weights['pointwise'].data = np.transpose(self.weights['pointwise'].data, axes=[3, 0, 1, 2]) #(H,W,C,F) => (F,H,W,C)
        else:
            self.set_attr('strategy', 'latency')
        
        self.set_attr('implementation', self.model.config.get_conv_implementation(self).lower())

    def function_cpp(self):
        params = self._default_function_params()
        params['data_format'] = 'cf' if self.get_attr('data_format') == 'channels_first' else 'cl'
        params['d'] = self.get_weights('depthwise').name
        params['p'] = self.get_weights('pointwise').name
        params['b'] = self.get_weights('bias').name
        params['z'] = self.get_weights('zero_bias').name

        return [self._function_template.format(**params)]

    def config_cpp(self):
        # Separable master config
        params = {}
        params['index'] = self.index
        params['depthwise_config'] = 'config{}_depthwise'.format(self.index)
        params['pointwise_config'] = 'config{}_pointwise'.format(self.index)
        sep_config = self._config_template[0].format(**params)

        # Depthwise config
        params = self._default_config_params()
        if self.get_attr('data_format') == 'channels_last':
            params['in_height'] = self.get_input_variable().dim_names[0]
            params['in_width'] = self.get_input_variable().dim_names[1]
            params['n_chan'] = self.get_input_variable().dim_names[2]
            params['out_height'] = self.get_output_variable().dim_names[0]
            params['out_width'] = self.get_output_variable().dim_names[1]
            params['n_filt'] = self.get_input_variable().dim_names[2]
        else:
            params['n_chan'] = self.get_input_variable().dim_names[0]
            params['in_height'] = self.get_input_variable().dim_names[1]
            params['in_width'] = self.get_input_variable().dim_names[2]
            params['n_filt'] = self.get_input_variable().dim_names[0]
            params['out_height'] = self.get_output_variable().dim_names[1]
            params['out_width'] = self.get_output_variable().dim_names[2]

        params['dilation'] = self.get_attr('dilation', 1)
        params['nzeros'] = self.get_weights('depthwise').nzeros
        params['index'] = str(self.index) + '_depthwise'
        params['weight_t'] = self.get_weights('depthwise').type.name

        if self.model.config.get_config_value('IOType') == 'io_stream':
            min_h, min_w, instructions = self.model.config.backend.compute_conv2d_instructions(
                self.get_input_variable().shape[0],
                self.get_input_variable().shape[1],
                self.get_input_variable().shape[2],
                params['filt_height'],
                params['stride_height'])
            instructions_str = ','.join(str(i) for i in instructions)
            params['min_height'] = min_h
            params['min_width'] = min_w
            params['instructions'] = instructions_str
        else:
            params['min_height'] = params['in_height']
            params['min_width'] = params['in_width']
            params['instructions'] = '0'

        params['config_t'] = 'config{}_depthwise_mult'.format(self.index)
        depthwise_config = self._config_template[1].format(**params)

        # Depthwise mult config
        mult_params = self._default_config_params()
        mult_params['index'] = str(self.index) + '_depthwise'
        mult_params['n_in'] = self.get_attr('n_chan') * self.get_attr('filt_height') * self.get_attr('filt_width')
        mult_params['n_out'] = self.get_attr('n_chan')
        mult_params['weight_t'] = self.get_weights('depthwise').type.name
        mult_params['product_type'] = self.model.config.backend.product_type(self.get_input_variable().type.precision, self.get_weights('depthwise').type.precision)
        depthwise_mult_config = self._config_template[3].format(**mult_params)

        # Pointwise config
        params = self._default_config_params()
        if self.get_attr('data_format') == 'channels_last':
            params['in_height'] = self.get_output_variable().dim_names[0]
            params['in_width'] = self.get_output_variable().dim_names[1]
            params['n_chan'] = self.get_input_variable().dim_names[2]
            params['out_height'] = self.get_output_variable().dim_names[0]
            params['out_width'] = self.get_output_variable().dim_names[1]
            params['n_filt'] = self.get_output_variable().dim_names[2]
        else:
            params['n_chan'] = self.get_input_variable().dim_names[0]
            params['in_height'] = self.get_output_variable().dim_names[1]
            params['in_width'] = self.get_output_variable().dim_names[2]
            params['n_filt'] = self.get_output_variable().dim_names[0]
            params['out_height'] = self.get_output_variable().dim_names[1]
            params['out_width'] = self.get_output_variable().dim_names[2]

        params['filt_height'] = params['filt_width'] = 1
        params['dilation'] = self.get_attr('dilation', 1)
        params['nzeros'] = self.get_weights('pointwise').nzeros
        params['index'] = str(self.index) + '_pointwise'
        params['weight_t'] = self.get_weights('pointwise').type.name
        params['min_height'] = params['in_height']
        params['min_width'] = params['in_width']
        params['instructions'] = '0'

        params['config_t'] = 'config{}_pointwise_mult'.format(self.index)
        pointwise_config = self._config_template[2].format(**params)

        # Pointwise mult config
        mult_params = self._default_config_params()
        mult_params['index'] = str(self.index) + '_pointwise'
        mult_params['n_in'] = self.get_attr('n_chan')
        mult_params['n_out'] = self.get_attr('n_filt')
        mult_params['weight_t'] = self.get_weights('pointwise').type.name
        mult_params['product_type'] = self.model.config.backend.product_type(self.get_input_variable().type.precision, self.get_weights('pointwise').type.precision)
        pointwise_mult_config = self._config_template[4].format(**mult_params)

        return depthwise_mult_config + '\n' + depthwise_config + '\n' + pointwise_mult_config + '\n' + pointwise_config + '\n' + sep_config

class DepthwiseConv2D(Conv2D):
    def initialize(self):
        if self.get_attr('data_format') == 'channels_last':
            shape = [self.attributes['out_height'], self.attributes['out_width'], self.attributes['n_chan']]
            dims = ['OUT_HEIGHT_{}'.format(self.index), 'OUT_WIDTH_{}'.format(self.index), 'N_CHAN_{}'.format(self.index)]
        else:
            shape = [self.attributes['n_chan'], self.attributes['out_height'], self.attributes['out_width']]
            dims = ['N_CHAN_{}'.format(self.index), 'OUT_HEIGHT_{}'.format(self.index), 'OUT_WIDTH_{}'.format(self.index)]
        self.add_output_variable(shape, dims)

        depthwise_data = self.model.get_weights_data(self.name, 'depthwise_kernel')
        self.add_weights_variable(name='weight', var_name='w{index}', data=depthwise_data, quantizer=self.get_attr('depthwise_quantizer'))

        self.add_bias(quantizer=self.get_attr('bias_quantizer'))
        if self.model.config.is_resource_strategy(self):
            self.set_attr('strategy', 'resource')
            if self.model.config.backend.name in ['Vivado', 'VivadoAccelerator']:
                self.model.config.backend.set_closest_reuse_factor(self)
                self.weights['weight'].data = np.transpose(self.weights['weight'].data, axes=[3, 0, 1, 2]) #(H,W,C,F) => (F,H,W,C)
        else:
            self.set_attr('strategy', 'latency')
        
        self.set_attr('implementation', self.model.config.get_conv_implementation(self).lower())

class Pooling1D(Layer):
    def initialize(self):
        if self.get_attr('data_format') == 'channels_last':
            shape = [self.attributes['n_out'], self.attributes['n_filt']]
            dims = ['N_OUTPUTS_{}'.format(self.index), 'N_FILT_{}'.format(self.index)]
        else:
            shape = [self.attributes['n_filt'], self.attributes['n_out']]
            dims = ['N_FILT_{}'.format(self.index), 'N_OUTPUTS_{}'.format(self.index)]
        self.add_output_variable(shape, dims)
        self.set_attr('pool_op', self.get_attr('class_name').split('Pooling')[0])
        self.set_attr('implementation', self.model.config.get_conv_implementation(self).lower())

    def function_cpp(self):
        params = self._default_function_params()
        params['data_format'] = 'cf' if self.get_attr('data_format') == 'channels_first' else 'cl'

        return [self._function_template.format(**params)]

    def config_cpp(self):
        params = self._default_config_params()
        if self.get_attr('data_format') == 'channels_last':
            params['n_in'] = self.get_input_variable().dim_names[0]
            params['n_out'] = self.get_output_variable().dim_names[0]
            params['n_filt'] = self.get_output_variable().dim_names[1]
        else:
            params['n_in'] = self.get_input_variable().dim_names[1]
            params['n_out'] = self.get_input_variable().dim_names[1]
            params['n_filt'] = self.get_output_variable().dim_names[0]

        return self._config_template.format(**params)

class Pooling2D(Layer):
    def initialize(self):
        if self.get_attr('data_format') == 'channels_last':
            shape = [self.attributes['out_height'], self.attributes['out_width'], self.attributes['n_filt']]
            dims = ['OUT_HEIGHT_{}'.format(self.index), 'OUT_WIDTH_{}'.format(self.index), 'N_FILT_{}'.format(self.index)]
        else:
            shape = [self.attributes['n_filt'], self.attributes['out_height'], self.attributes['out_width']]
            dims = ['N_FILT_{}'.format(self.index), 'OUT_HEIGHT_{}'.format(self.index), 'OUT_WIDTH_{}'.format(self.index)]
        self.add_output_variable(shape, dims)
        self.set_attr('pool_op', self.get_attr('class_name').split('Pooling')[0])
        self.set_attr('implementation', self.model.config.get_conv_implementation(self).lower())

    def function_cpp(self):
        params = self._default_function_params()
        params['data_format'] = 'cf' if self.get_attr('data_format') == 'channels_first' else 'cl'

        return [self._function_template.format(**params)]

    def config_cpp(self):
        params = self._default_config_params()
        if self.get_attr('data_format') == 'channels_last':
            params['in_height'] = self.get_input_variable().dim_names[0]
            params['in_width'] = self.get_input_variable().dim_names[1]
            params['out_height'] = self.get_output_variable().dim_names[0]
            params['out_width'] = self.get_output_variable().dim_names[1]
            params['n_filt'] = self.get_output_variable().dim_names[2]
        else:
            params['in_height'] = self.get_input_variable().dim_names[1]
            params['in_width'] = self.get_input_variable().dim_names[2]
            params['n_filt'] = self.get_output_variable().dim_names[0]
            params['out_height'] = self.get_output_variable().dim_names[1]
            params['out_width'] = self.get_output_variable().dim_names[2]

        return self._config_template.format(**params)

class GlobalPooling1D(Layer):
    def initialize(self):
        shape = [self.attributes['n_out'], self.attributes['n_filt']]
        dims = ['N_OUTPUTS_{}'.format(self.index), 'N_FILT_{}'.format(self.index)]
        self.add_output_variable(shape, dims)
        self.set_attr('pool_op', self.get_attr('class_name').split('Pooling')[0].replace('Global', ''))

    def function_cpp(self):
        params = self._default_function_params()

        return [self._function_template.format(**params)]

    def config_cpp(self):
        params = self._default_config_params()
        params['n_in'] = self.get_input_variable().size_cpp()

        return self._config_template.format(**params)

class GlobalPooling2D(Layer):
    def initialize(self):
        shape = [self.attributes['n_filt']]
        dims = ['N_FILT_{}'.format(self.index)]
        self.add_output_variable(shape, dims)
        self.set_attr('pool_op', self.get_attr('class_name').split('Pooling')[0].replace('Global', ''))

    def function_cpp(self):
        params = self._default_function_params()
        params['data_format'] = 'cf' if self.get_attr('data_format') == 'channels_first' else 'cl'
        return [self._function_template.format(**params)]

    def config_cpp(self):
        params = self._default_config_params()
        if self.get_attr('data_format') == 'channels_last':
            params['in_height'] = self.get_input_variable().dim_names[0]
            params['in_width'] = self.get_input_variable().dim_names[1]
        else:
            params['in_height'] = self.get_input_variable().dim_names[1]
            params['in_width'] = self.get_input_variable().dim_names[2]

        return self._config_template.format(**params)

class ZeroPadding1D(Layer):
    def initialize(self):
        if self.get_attr('data_format') == 'channels_last':
            shape = [self.attributes['out_width'], self.attributes['n_chan']]
            dims = ['OUT_WIDTH_{}'.format(self.index), 'N_CHAN_{}'.format(self.index)]
        else:
            shape = [self.attributes['n_chan'], self.attributes['out_width']]
            dims = ['N_CHAN_{}'.format(self.index), 'OUT_WIDTH_{}'.format(self.index)]
        self.add_output_variable(shape, dims)

    def function_cpp(self):
        params = self._default_function_params()
        params['data_format'] = 'cf' if self.get_attr('data_format') == 'channels_first' else 'cl'
        return [self._function_template.format(**params)]

    def config_cpp(self):
        params = self._default_config_params()
        if self.get_attr('data_format') == 'channels_last':
            params['in_width'] = self.get_input_variable().dim_names[0]
            params['n_chan'] = self.get_input_variable().dim_names[1]
            params['out_width'] = self.get_output_variable().dim_names[0]
        else:
            params['n_chan'] = self.get_input_variable().dim_names[0]
            params['in_width'] = self.get_input_variable().dim_names[1]
            params['out_width'] = self.get_output_variable().dim_names[1]

        return self._config_template.format(**params)

class ZeroPadding2D(Layer):
    def initialize(self):
        if self.get_attr('data_format') == 'channels_last':
            shape = [self.attributes['out_height'], self.attributes['out_width'], self.attributes['n_chan']]
            dims = ['OUT_HEIGHT_{}'.format(self.index), 'OUT_WIDTH_{}'.format(self.index), 'N_CHAN_{}'.format(self.index)]
        else:
            shape = [self.attributes['n_chan'], self.attributes['out_height'], self.attributes['out_width']]
            dims = ['N_CHAN_{}'.format(self.index), 'OUT_HEIGHT_{}'.format(self.index), 'OUT_WIDTH_{}'.format(self.index)]
        self.add_output_variable(shape, dims)

    def function_cpp(self):
        params = self._default_function_params()
        params['data_format'] = 'cf' if self.get_attr('data_format') == 'channels_first' else 'cl'
        return [self._function_template.format(**params)]

    def config_cpp(self):
        params = self._default_config_params()
        if self.get_attr('data_format') == 'channels_last':
            params['in_height'] = self.get_input_variable().dim_names[0]
            params['in_width'] = self.get_input_variable().dim_names[1]
            params['n_chan'] = self.get_input_variable().dim_names[2]
            params['out_height'] = self.get_output_variable().dim_names[0]
            params['out_width'] = self.get_output_variable().dim_names[1]
        else:
            params['n_chan'] = self.get_input_variable().dim_names[0]
            params['in_height'] = self.get_input_variable().dim_names[1]
            params['in_width'] = self.get_input_variable().dim_names[2]
            params['out_height'] = self.get_output_variable().dim_names[1]
            params['out_width'] = self.get_output_variable().dim_names[2]

        return self._config_template.format(**params)

class Activation(Layer):
    def initialize(self):
        inp = self.get_input_variable()
        shape = inp.shape
        dims = inp.dim_names
        self.add_output_variable(shape, dims)
        if self.model.config.backend.name in ['Vivado', 'VivadoAccelerator']:
            if 'table_t' not in self.attributes:
                self.set_attr('table_t', FixedPrecisionType(width=18, integer=8))
            if 'table_size' not in self.attributes:
                self.set_attr('table_size', 1024)

    def function_cpp(self):
        params = self._default_function_params()
        params['activation'] = self.get_attr('activation').lower()
        params['config'] = '{}_config{}'.format(self.get_attr('activation'), self.index)

        return [self._function_template.format(**params)]

    def config_cpp(self):
        params = self._default_config_params()
        params['type'] = self.get_attr('activation')
        params['n_in'] = self.get_input_variable().size_cpp()

        return self._config_template.format(**params)

class ParametrizedActivation(Activation):
    def function_cpp(self):
        params = self._default_function_params()
        params['activation'] = self._get_act_function_name()
        params['param'] = self.get_attr('activ_param', 1.0)
        params['config'] = '{}_config{}'.format(self.get_attr('activation'), self.index)

        return [self._function_template.format(**params)]

    def _get_act_function_name(self):
        act = self.get_attr('activation').lower()
        if act == 'leakyrelu':
            return 'leaky_relu'
        elif act == 'thresholdedrelu':
            return 'thresholded_relu'
        else:
            return act # ELU activation

class PReLU(Activation):
    def initialize(self):
        super(PReLU, self).initialize()
        self.add_weights_variable(name='alpha', var_name='a{index}')

    def function_cpp(self):
        params = self._default_function_params()
        params['activation'] = self.get_attr('activation').lower()
        params['param'] = self.get_weights('alpha').name
        params['config'] = '{}_config{}'.format(self.get_attr('activation'), self.index)

        return [self._function_template.format(**params)]

class Softmax(Activation):
    def initialize(self):
        super(Softmax, self).initialize()
        if self.model.config.backend.name in ['Vivado', 'VivadoAccelerator']:
            if 'exp_table_t' not in self.attributes:
                self.set_attr('exp_table_t', self.get_attr('table_t'))
            if 'inv_table_t' not in self.attributes:
                self.set_attr('inv_table_t', self.get_attr('table_t'))
            if self.model.config.is_resource_strategy(self):
                # 'resource' strategy = 'latency' for Softmax
                self.set_attr('implementation', 'latency')
            else:
                self.set_attr('implementation', self.model.config.get_strategy(self).lower())

class BatchNormalization(Layer):
    def initialize(self):
        inp = self.get_input_variable()
        shape = inp.shape
        dims = inp.dim_names
        self.add_output_variable(shape, dims)

        gamma = self.model.get_weights_data(self.name, 'gamma')
        beta = self.model.get_weights_data(self.name, 'beta')
        mean = self.model.get_weights_data(self.name, 'moving_mean')
        var = self.model.get_weights_data(self.name, 'moving_variance')

        scale = gamma / np.sqrt(var + self.get_attr('epsilon'))
        bias = beta - gamma * mean / np.sqrt(var + self.get_attr('epsilon'))

        self.add_weights_variable(name='scale', var_name='s{index}', data=scale)
        self.add_weights_variable(name='bias', var_name='b{index}', data=bias)

    def function_cpp(self):
        params = self._default_function_params()
        params['scale'] = self.get_weights('scale').name
        params['bias'] = self.get_weights('bias').name

        return [self._function_template.format(**params)]

    def config_cpp(self):
        params = self._default_config_params()
        params['n_in'] = self.get_input_variable().size_cpp()
        params['product_type'] = self.model.config.backend.product_type(self.get_input_variable().type.precision, self.get_weights('scale').type.precision)

        return self._config_template.format(**params)

class Merge(Layer):
    def initialize(self):
        assert(len(self.inputs) == 2)
        inp1 = self.get_input_variable(self.inputs[0])
        inp2 = self.get_input_variable(self.inputs[1])
        shape = inp1.shape
        assert(inp1.shape == inp2.shape)
        dims = inp1.dim_names
        self.add_output_variable(shape, dims)

    def function_cpp(self):
        params = {}
        params['merge'] = self.get_attr('op').lower()
        params['config'] = 'config{}'.format(self.index)
        params['input1_t'] = self.get_input_variable(self.inputs[0]).type.name
        params['input2_t'] = self.get_input_variable(self.inputs[1]).type.name
        params['output_t'] = self.get_output_variable().type.name
        params['input1'] = self.get_input_variable(self.inputs[0]).name
        params['input2'] = self.get_input_variable(self.inputs[1]).name
        params['output'] = self.get_output_variable().name

        return [self._function_template.format(**params)]

    def config_cpp(self):
        params = self._default_config_params()
        params['n_elem'] = self.get_input_variable(self.inputs[0]).size_cpp()

        return self._config_template.format(**params)

class Dot(Merge):
    def initialize(self):
        assert(len(self.inputs) == 2)
        inp1 = self.get_input_variable(self.inputs[0])
        inp2 = self.get_input_variable(self.inputs[1])
        assert(inp1.shape == inp2.shape)
        if len(inp1.shape) > 1:
            raise Exception('ERROR: Dot of tensors with rank > 1 is not yet supported.')

        self.add_output_variable(shape=[1], dim_names=['OUT_DOT_{}'.format(self.index)])

    def config_cpp(self):
        inp1 = self.get_input_variable(self.inputs[0])
        inp2 = self.get_input_variable(self.inputs[1])
        params = self._default_config_params()
        params['n_out'] = 1
        params['n_in'] = inp1.shape[0]
        params['product_type'] = self.model.config.backend.product_type(inp1.type.precision, inp2.type.precision)
        return self._config_template.format(**params)

class Concatenate(Merge):
    def initialize(self):
        assert(len(self.inputs) == 2)
        inp1 = self.get_input_variable(self.inputs[0])
        inp2 = self.get_input_variable(self.inputs[1])
        axis = self.attributes['axis']
        if axis > 0: axis -= 1
        shape = inp1.shape[:]
        shape[axis] += inp2.shape[axis]
        rank = len(shape)
        if rank > 1:
            dims = ['OUT_CONCAT_{}_{}'.format(i, self.index) for i in range(rank)]
        else:
            dims = ['OUT_CONCAT_{}'.format(self.index)]
        self.add_output_variable(shape, dims)

    def config_cpp(self):
        params = self._default_config_params()
        for i in range(3):
            params.setdefault('n_elem1_{}'.format(i), 0)
            params.setdefault('n_elem2_{}'.format(i), 0)
        inp1 = self.get_input_variable(self.inputs[0])
        inp2 = self.get_input_variable(self.inputs[1])
        for i, (s1, s2) in enumerate(zip(inp1.shape, inp2.shape)):
            params['n_elem1_{}'.format(i)] = s1
            params['n_elem2_{}'.format(i)] = s2

        return self._config_template.format(**params)

class BiasAdd(Merge): # TensorFlow's operator that gets merged into Dense/Conv
    def initialize(self):
        inp = self.get_input_variable(self.inputs[0])
        shape = inp.shape
        dims = inp.dim_names
        self.add_bias()
        self.add_output_variable(shape, dims)

    def function_cpp(self):
        raise Exception('Layer {} should not be exported to HLS'.format(self.__class__.__name__))

    def config_cpp(self):
        raise Exception('Layer {} should not be exported to HLS'.format(self.__class__.__name__))

class Resize(Layer):
    def initialize(self):
        shape = [self.get_attr('out_height'), self.get_attr('out_width'), self.get_attr('n_chan')]
        dims = ['OUT_HEIGHT_{}'.format(self.index), 'OUT_WIDTH_{}'.format(self.index), 'N_CHAN_{}'.format(self.index)]
        self.add_output_variable(shape, dims)

    def function_cpp(self):
        params = self._default_function_params()
        params['algorithm'] = self.get_attr('algorithm')

        return [self._function_template.format(**params)]

    def config_cpp(self):
        params = self._default_config_params()

        return self._config_template.format(**params)

class Transpose(Layer):
    def initialize(self):
        inp = self.get_input_variable(self.inputs[0])
        perm = self.get_attr('perm')
        self.set_attr('dim', '{}d'.format(len(inp.shape)))
        if len(perm) > 3:
            raise Exception('ERROR: Transpose of tensors with rank > 3 is not yet supported.')
        shape = [inp.shape[i] for i in perm]
        if len(shape) == 2:
            self.set_attr('perm_str', ','.join(['0'] + [str(i+1) for i in perm]))
            dims = ['OUT_HEIGHT_{}'.format(self.index), 'OUT_WIDTH_{}'.format(self.index)]
            self.set_attr('depth', 1)
            self.set_attr('height', inp.shape[0])
            self.set_attr('width', inp.shape[1])
        else:
            shape = [inp.shape[i] for i in perm]
            self.set_attr('perm_str', ','.join([str(i) for i in perm]))
            dims = ['OUT_DEPTH_{}'.format(self.index), 'OUT_HEIGHT_{}'.format(self.index), 'OUT_WIDTH_{}'.format(self.index)]
            self.set_attr('depth', inp.shape[0])
            self.set_attr('height', inp.shape[1])
            self.set_attr('width', inp.shape[2])
        self.add_output_variable(shape, dims)

    def function_cpp(self):
        params = self._default_function_params()
        params['dim'] = self.get_attr('dim')

        return [self._function_template.format(**params)]

    def config_cpp(self):
        params = self._default_config_params()

        return self._config_template.format(**params)

class GarNet(Layer):
    ref_impl = False

    def initialize(self):
        reuse_factor = self.model.config.get_reuse_factor(self)
        if self.attributes['n_vertices'] % reuse_factor != 0:
            raise Exception('GarNet vertex loop has no bound check; number of vertices must be divisible by the reuse factor ({}).'.format(reuse_factor))

        self._initialize_transforms()

        # A bit controvertial but we are going to reshape the input variable here
        input_array = self.get_input_variable(self.inputs[0])
        partition_factor = input_array.shape[1] * (input_array.shape[0] // reuse_factor)
        input_array.pragma = ('partition', 'cyclic', partition_factor)
        
        if self.attributes['collapse']:
            shape = [self._output_features]
            dims = ['OUT_FEATURES_{}'.format(self.index)]
            pragma = 'partition'
        else:
            shape = [self.attributes['n_vertices'], self._output_features]
            dims = ['VERTICES_{}'.format(self.index),'OUT_FEATURES_{}'.format(self.index)]
            partition_factor = self._output_features * (self.attributes['n_vertices'] // reuse_factor)
            pragma = ('partition', 'cyclic' , partition_factor)

        self.add_output_variable(shape, dims, pragma=pragma)

    def _initialize_transforms(self):
        n_propagate = self.attributes['n_propagate']
        n_aggregators = self.attributes['n_aggregators']
        n_out_features = self.attributes['n_out_features']

        if self.ref_impl:
            weights_source = [
                ('input_transform', 'FLR', 'kernel'),
                ('input_transform', 'FLR', 'bias'),
                ('aggregator_distance', 'S', 'kernel'),
                ('aggregator_distance', 'S', 'bias'),
                ('output_transform', 'Fout', 'kernel'),
                ('output_transform', 'Fout', 'bias')
            ]

        else:
            quantize = (self.get_attr('quantizer') is not None)
            kernel, bias = self._make_input_transform_weights(n_propagate, n_aggregators, n_out_features, quantize=quantize)

            self._add_variable('input_transform_weights', 'input_transform_w{index}', kernel, frac_width=10, quantize=quantize)
            self._add_variable('input_transform_biases', 'input_transform_b{index}', bias, frac_width=10, quantize=quantize)
            #dummy
            self.add_weights_variable(name='output_transform_weights', var_name='output_transform_w{index}', data=np.ones(1))

            weights_source = [
                ('aggregator_distance', 'S', 'kernel'),
                ('aggregator_distance', 'S', 'bias'),
                ('output_transform', 'Fout', 'bias')
            ]

        for op_name, lname, wtype in weights_source:
            data = self.model.get_weights_data(self.name, '{name}/{lname}_{wtype}:0'.format(name=self.name, lname=lname, wtype=wtype))
            if wtype == 'kernel':
                data = data.transpose((1, 0))
                vtype = 'weights'
            else:
                vtype = 'biases'

            name = '{}_{}'.format(op_name, vtype)
            var_name = '{}_{}{{index}}'.format(op_name, vtype[0])

            self._add_variable(name, var_name, data, frac_width=10, quantize=False)

        self._output_features = self.attributes['n_out_features']

    def _make_input_transform_weights(self, n_propagate, n_aggregators, n_out_features, quantize=False, sublayer=''):
        # Due to linearity of the input transform, input weights and biases can be contracted away at conversion time

        output_transform_kernel = self.model.get_weights_data(self.name, '{name}/Fout{sublayer}_kernel:0'.format(name=self.name, sublayer=sublayer)) # [(n_aggregators, n_propagate), n_out_features]
        output_transform_kernel = output_transform_kernel.reshape((n_aggregators, n_propagate, n_out_features))
        if quantize:
            output_transform_kernel = self.get_attr('quantizer')(output_transform_kernel)

        input_transform_kernel = self.model.get_weights_data(self.name, '{name}/FLR{sublayer}_kernel:0'.format(name=self.name, sublayer=sublayer)) # [n_in_features, n_propagate]
        if quantize:
            input_transform_kernel = self.get_attr('quantizer')(input_transform_kernel)
        data = np.dot(input_transform_kernel, output_transform_kernel) # [n_in_features, n_aggregators, n_out_features]
        kernel = data.transpose((2, 1, 0))

        input_transform_bias = self.model.get_weights_data(self.name, '{name}/FLR{sublayer}_bias:0'.format(name=self.name, sublayer=sublayer)) # [n_propagate]
        if quantize:
            input_transform_bias = self.get_attr('quantizer')(input_transform_bias)
        data = np.dot(input_transform_bias, output_transform_kernel) # [n_aggregators, n_out_features]
        bias = data.transpose((1, 0))

        return kernel, bias

    def _add_variable(self, name, var_name, data, frac_width=10, quantize=False):
        # Wrapper for add_weights_variable with precision determination from data

        # automatically make the variable unsigned if data are all positive
        signed = (np.amin(data) < 0.)
        
        int_width = find_minimum_width(data, signed=signed)

        if quantize:
            precision = IntegerPrecisionType(width=int_width, signed=signed)
        else:
            width = int_width + frac_width
            precision = FixedPrecisionType(width=width, integer=int_width, signed=signed, rounding_mode='AP_RND', saturation_mode='AP_SAT')
            
        self.add_weights_variable(name=name, var_name=var_name, data=data, precision=precision)
        
    def function_cpp(self):
        params = self._default_function_params()

        data = self.get_input_variable(self.inputs[0])
        integer_input = self.get_input_variable(self.inputs[1])
        params['input_t'] = data.type.name
        params['input'] = data.name

        params['integer_input_t'] = integer_input.type.name
        params['nvtx'] = integer_input.name

        if self.ref_impl:
            params['impl'] = '_ref'
        else:
            params['impl'] = ''

        return [self._function_template.format(**params)]

    def config_cpp(self):
        params = self._default_config_params()

        params['n_vertices'] = self.attributes['n_vertices']
        params['n_vertices_width'] = int(np.log2(params['n_vertices']))
        params['distance_width'] = 12
        params['distance_nint'] = min(4, params['distance_width'] - 6) # this is tuned
        params['log2_reuse'] = int(np.log2(params['reuse']))

        ## Define default precisions for various internal arrays (can be overridden from the config file)
        # We always give 10 digits for the subintegral part
        fwidth = 10
        # Integral precision for aggr_t depends on how large the temporary sum for weighed feature mean will be
        aggr_intw = max(params['log2_reuse'], params['n_vertices_width'] - params['log2_reuse']) + 3 # safety factor 2**3
        aggr_w = aggr_intw + fwidth
        # edge_weight_aggr_t does not need the safety factor
        ew_aggr_intw = aggr_intw - 3
        ew_aggr_w = ew_aggr_intw + fwidth
        # Integral precision for norm is fixed to 4
        norm_intw = 4
        norm_w = norm_intw + fwidth

        vspecs = [
            ('edge_weight', FixedPrecisionType(10, 0, signed=False)),
            ('edge_weight_aggr', FixedPrecisionType(ew_aggr_w, ew_aggr_intw, signed=False)),
            ('aggr', FixedPrecisionType(aggr_w, aggr_intw)),
            ('norm', FixedPrecisionType(norm_w, norm_intw, signed=False))
        ]
        for vname, default_precision in vspecs:
            params['{}_t'.format(vname)], type_name = self.model.config.get_precision(self, var=vname)
            if type_name.endswith('default_t'):
                params['{}_t'.format(vname)] = str(default_precision)

        params['output_t'] = self.get_output_variable().type.name

        if self.attributes['collapse'] in ['mean', 'max']:
            params['collapse_type'] = 'collapse_{}'.format(self.attributes['collapse'])
        else:
            params['collapse_type'] = 'no_collapse'

        params['mean_by_nvert'] = str(self.attributes['mean_by_nvert']).lower()

        self._get_transforms_config(params)

        return self._config_template.format(**params)

    def _get_transforms_config(self, params):
        params['n_in_features'] = self.attributes['n_in_features']
        params['n_propagate'] = self.attributes['n_propagate']
        params['n_aggregators'] = self.get_weights('aggregator_distance_biases').shape[0]
        params['n_out_features'] = self.get_weights('output_transform_biases').shape[0]

        for wname, weights in self.weights.items():
            params[wname] = weights.name
            params['{}_t'.format(wname)] = weights.type.name
            params['{}_size'.format(wname)] = weights.data_length


class GarNetStack(GarNet):
    def _initialize_transforms(self):
        self._sublayer_weights = []

        quantize = (self.get_attr('quantizer') is not None)

        for il in range(self.attributes['n_sublayers']):
            sublayer_weights = {}

            n_aggregators = self.attributes['n_aggregators'][il]
            n_out_features = self.attributes['n_out_features'][il]
            n_propagate = self.attributes['n_propagate'][il]

            kernel, bias = self._make_input_transform_weights(n_propagate, n_aggregators, n_out_features, quantize=quantize, sublayer=il)

            name = 'input_transform_{}_weights'.format(il)
            self._add_variable(name, 'input_transform_{}_w{{index}}'.format(il), kernel, frac_width=10, quantize=quantize)
            sublayer_weights['input_transform_weights'] = self.weights[name]

            name = 'input_transform_{}_biases'.format(il)
            self._add_variable(name, 'input_transform_{}_b{{index}}'.format(il), bias, frac_width=10, quantize=quantize)
            sublayer_weights['input_transform_biases'] = self.weights[name]
        
            weights_source = [
                ('aggregator_distance', 'S{}'.format(il), 'kernel'),
                ('aggregator_distance', 'S{}'.format(il), 'bias'),
                ('output_transform', 'Fout{}'.format(il), 'bias')
            ]
    
            for op_name, lname, wtype in weights_source:
                data = self.model.get_weights_data(self.name, '{name}/{lname}_{wtype}:0'.format(name=self.name, lname=lname, wtype=wtype))
                if wtype == 'kernel':
                    data = data.transpose((1, 0))
                    vtype = 'weights'
                else:
                    vtype = 'biases'

                name = '{}_{}_{}'.format(op_name, il, vtype)
                var_name = '{}_{}_{}{{index}}'.format(op_name, il, vtype[0])

                self._add_variable(name, var_name, data, frac_width=10, quantize=False)
                sublayer_weights['{}_{}'.format(op_name, vtype)] = self.weights[name]

            self._sublayer_weights.append(sublayer_weights)

        self._output_features = self.attributes['n_out_features'][-1]

    def _get_transforms_config(self, params):
        base_template, sublayer_template = self._config_template
        self._config_template = base_template

        params['n_sublayers'] = self.attributes['n_sublayers']
        params['n_in_features'] = self.attributes['n_in_features'][0]
        params['n_out_features'] = self.attributes['n_out_features'][-1]

        sublayer_configs = []
        for il in range(self.attributes['n_sublayers'] - 1, -1, -1):
            sub_params = {'index': self.index, 'il': il}

            for p in ['n_in_features', 'n_propagate', 'n_aggregators', 'n_out_features']:
                sub_params[p] = self.attributes[p][il]

            for wname, weights in self._sublayer_weights[il].items():
                sub_params[wname] = weights.name
                sub_params['{}_t'.format(wname)] = weights.type.name
                sub_params['{}_size'.format(wname)] = weights.data_length

            if il != self.attributes['n_sublayers'] - 1:
                sub_params['next'] = il + 1
            else:
                sub_params['next'] = 0

            sublayer_configs.append(sublayer_template.format(**sub_params))

        params['sublayer_configs'] = '\n'.join(sublayer_configs)

layer_map = {
    'Input'                  : Input,
    'InputLayer'             : Input,
    'Activation'             : Activation,
    'QActivation'            : Activation,
    'LeakyReLU'              : ParametrizedActivation,
    'ThresholdedReLU'        : ParametrizedActivation,
    'ELU'                    : ParametrizedActivation,
    'PReLU'                  : PReLU,
    'Softmax'                : Softmax,
    'Reshape'                : Reshape,
    'Dense'                  : Dense,
    'BinaryDense'            : Dense,
    'TernaryDense'           : Dense,
    'QDense'                 : Dense,
    'Conv1D'                 : Conv1D,
    'QConv1D'                : Conv1D,
    'Conv2D'                 : Conv2D,
    'BinaryConv2D'           : Conv2D,
    'QConv2D'                : Conv2D,
    'QConv2DBatchnorm'       : Conv2DBatchnorm,
    'SeparableConv1D'        : SeparableConv1D,
    'SeparableConv2D'        : SeparableConv2D,
    'DepthwiseConv2D'        : DepthwiseConv2D,
    'BatchNormalization'     : BatchNormalization,
    'QBatchNormalization'    : BatchNormalization,
    'MaxPooling1D'           : Pooling1D,
    'AveragePooling1D'       : Pooling1D,
    'MaxPooling2D'           : Pooling2D,
    'AveragePooling2D'       : Pooling2D,
    'GlobalMaxPooling1D'     : GlobalPooling1D,
    'GlobalAveragePooling1D' : GlobalPooling1D,
    'GlobalMaxPooling2D'     : GlobalPooling2D,
    'GlobalAveragePooling2D' : GlobalPooling2D,
    'ZeroPadding1D'          : ZeroPadding1D,
    'ZeroPadding2D'          : ZeroPadding2D,
    'Merge'                  : Merge,
    'Dot'                    : Dot,
    'Concatenate'            : Concatenate,
    'Resize'                 : Resize,
    'UpSampling2D'           : Resize,
    'Transpose'              : Transpose,
    'GarNet'                 : GarNet,
    'GarNetStack'            : GarNetStack,
    # TensorFlow-specific layers:
    'BiasAdd'                : BiasAdd,
}

def register_layer(name, clazz):
    global layer_map
    layer_map[name] = clazz<|MERGE_RESOLUTION|>--- conflicted
+++ resolved
@@ -601,12 +601,8 @@
         dims = ['N_LAYER_{}'.format(self.index)]
         compression = self.model.config.get_compression(self)
         if self.model.config.is_resource_strategy(self):
-<<<<<<< HEAD
             if self.model.config.backend.name in ['Vivado', 'VivadoAccelerator']:
-=======
-            if self.model.config.backend.name == 'Vivado':
                 self.model.config.backend.set_target_reuse_factor(self)
->>>>>>> 06d9130c
                 self.model.config.backend.set_closest_reuse_factor(self)
             if compression:
                 self.set_attr('strategy', 'compressed')
@@ -659,12 +655,8 @@
         self.add_bias(quantizer = self.get_attr('bias_quantizer'))
         if self.model.config.is_resource_strategy(self):
             self.set_attr('strategy', 'resource')
-<<<<<<< HEAD
             if self.model.config.backend.name in ['Vivado', 'VivadoAccelerator']:
-=======
-            if self.model.config.backend.name == 'Vivado':
                 self.model.config.backend.set_target_reuse_factor(self)
->>>>>>> 06d9130c
                 self.model.config.backend.set_closest_reuse_factor(self)
                 self.weights['weight'].data = np.transpose(self.weights['weight'].data, axes=[2, 0, 1]) #(W,C,F) => (F,W,C)
         else:
@@ -859,13 +851,8 @@
 
         if self.model.config.is_resource_strategy(self):
             self.set_attr('strategy', 'resource')
-<<<<<<< HEAD
             if self.model.config.backend.name in ['Vivado', 'VivadoAccelerator']:
-=======
-            if self.model.config.backend.name == 'Vivado':
-                # TODO: compute optimized reuse
                 self.model.config.backend.set_target_reuse_factor(self)
->>>>>>> 06d9130c
                 self.model.config.backend.set_closest_reuse_factor(self)
                 self.weights['weight'].data = np.transpose(self.weights['weight'].data, axes=[3, 0, 1, 2]) #(H,W,C,F) => (F,H,W,C)
         else:
