--- conflicted
+++ resolved
@@ -32,11 +32,7 @@
     return model, model_type, keepdims
 
 
-<<<<<<< HEAD
 @pytest.mark.parametrize('backend', ['Quartus', 'Vitis', 'Vivado'])
-@pytest.mark.parametrize('model_type', ['max', 'avg'])
-=======
-@pytest.mark.parametrize('backend', ['Quartus', 'Vivado'])
 @pytest.mark.parametrize(
     'keras_model_1d',
     [
@@ -53,7 +49,6 @@
     ],
     indirect=True,
 )
->>>>>>> a4b0e0c3
 @pytest.mark.parametrize('io_type', ['io_parallel', 'io_stream'])
 def test_global_pool1d(backend, keras_model_1d, data_1d, io_type):
 
@@ -93,11 +88,7 @@
     return model, model_type, keepdims
 
 
-<<<<<<< HEAD
 @pytest.mark.parametrize('backend', ['Quartus', 'Vitis', 'Vivado'])
-@pytest.mark.parametrize('model_type', ['max', 'avg'])
-=======
-@pytest.mark.parametrize('backend', ['Quartus', 'Vivado'])
 @pytest.mark.parametrize(
     'keras_model_2d',
     [
@@ -114,7 +105,6 @@
     ],
     indirect=True,
 )
->>>>>>> a4b0e0c3
 @pytest.mark.parametrize('io_type', ['io_parallel', 'io_stream'])
 def test_global_pool2d(backend, keras_model_2d, data_2d, io_type):
 
